--- conflicted
+++ resolved
@@ -24,12 +24,8 @@
 import os
 import signal
 from subprocess import Popen
-<<<<<<< HEAD
+import time
 from urllib.parse import quote, urlparse
-=======
-import time
-from urllib.parse import quote
->>>>>>> 4c7df53a
 
 from tornado import gen
 from tornado.httpclient import AsyncHTTPClient, HTTPRequest, HTTPError
