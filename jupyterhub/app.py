#!/usr/bin/env python3
"""The multi-user notebook application"""
# Copyright (c) Jupyter Development Team.
# Distributed under the terms of the Modified BSD License.
import asyncio
import atexit
import binascii
import logging
import os
import re
import secrets
import signal
import socket
import sys
import time
from concurrent.futures import ThreadPoolExecutor
from datetime import datetime, timedelta, timezone
from getpass import getuser
from operator import itemgetter
from textwrap import dedent
from urllib.parse import unquote, urlparse, urlunparse

if sys.version_info[:2] < (3, 3):
    raise ValueError("Python < 3.3 not supported: %s" % sys.version)

# For compatibility with python versions 3.6 or earlier.
# asyncio.Task.all_tasks() is fully moved to asyncio.all_tasks() starting with 3.9. Also applies to current_task.
try:
    asyncio_all_tasks = asyncio.all_tasks
    asyncio_current_task = asyncio.current_task
except AttributeError as e:
    asyncio_all_tasks = asyncio.Task.all_tasks
    asyncio_current_task = asyncio.Task.current_task

import tornado.httpserver
import tornado.options
from dateutil.parser import parse as parse_date
from jinja2 import ChoiceLoader, Environment, FileSystemLoader, PrefixLoader
from jupyter_telemetry.eventlog import EventLog
from sqlalchemy.exc import OperationalError, SQLAlchemyError
from tornado import gen, web
from tornado.httpclient import AsyncHTTPClient
from tornado.ioloop import IOLoop, PeriodicCallback
from tornado.log import access_log, app_log, gen_log
from traitlets import (
    Any,
    Bool,
    Bytes,
    Dict,
    Float,
    Instance,
    Integer,
    List,
    Set,
    Tuple,
    Unicode,
    Union,
    default,
    observe,
    validate,
)
from traitlets.config import Application, Configurable, catch_config_error

here = os.path.dirname(__file__)

import jupyterhub

from . import apihandlers, crypto, dbutil, handlers, orm, roles, scopes
from ._data import DATA_FILES_PATH

# classes for config
from .auth import Authenticator, PAMAuthenticator
from .crypto import CryptKeeper

# For faking stats
from .emptyclass import EmptyClass
from .handlers.static import CacheControlStaticFilesHandler, LogoHandler
from .log import CoroutineLogFormatter, log_request
from .metrics import (
    HUB_STARTUP_DURATION_SECONDS,
    INIT_SPAWNERS_DURATION_SECONDS,
    RUNNING_SERVERS,
    TOTAL_USERS,
)
from .oauth.provider import make_provider
from .objects import Hub, Server
from .proxy import ConfigurableHTTPProxy, Proxy
from .services.service import Service
from .spawner import LocalProcessSpawner, Spawner
from .traitlets import Callable, Command, EntryPointType, URLPrefix
from .user import UserDict
from .utils import (
    AnyTimeoutError,
    catch_db_error,
    make_ssl_context,
    maybe_future,
    print_ps_info,
    print_stacks,
    url_path_join,
)

common_aliases = {
    'log-level': 'Application.log_level',
    'f': 'JupyterHub.config_file',
    'config': 'JupyterHub.config_file',
    'db': 'JupyterHub.db_url',
}
if isinstance(Application.aliases, dict):
    common_aliases.update(Application.aliases)

aliases = {
    'base-url': 'JupyterHub.base_url',
    'y': 'JupyterHub.answer_yes',
    'ssl-key': 'JupyterHub.ssl_key',
    'ssl-cert': 'JupyterHub.ssl_cert',
    'url': 'JupyterHub.bind_url',
    'ip': 'JupyterHub.ip',
    'port': 'JupyterHub.port',
    'pid-file': 'JupyterHub.pid_file',
    'log-file': 'JupyterHub.extra_log_file',
}
token_aliases = {}
token_aliases.update(common_aliases)
aliases.update(common_aliases)

flags = {}
if isinstance(Application.flags, dict):
    flags.update(Application.flags)
hub_flags = {
    'debug': (
        {'Application': {'log_level': logging.DEBUG}},
        "set log level to logging.DEBUG (maximize logging output)",
    ),
    'generate-config': (
        {'JupyterHub': {'generate_config': True}},
        "generate default config file",
    ),
    'generate-certs': (
        {'JupyterHub': {'generate_certs': True}},
        "generate certificates used for internal ssl",
    ),
    'no-db': (
        {'JupyterHub': {'db_url': 'sqlite:///:memory:'}},
        "disable persisting state database to disk",
    ),
    'upgrade-db': (
        {'JupyterHub': {'upgrade_db': True}},
        """Automatically upgrade the database if needed on startup.

        Only safe if the database has been backed up.
        Only SQLite database files will be backed up automatically.
        """,
    ),
    'no-ssl': (
        {'JupyterHub': {'confirm_no_ssl': True}},
        "[DEPRECATED in 0.7: does nothing]",
    ),
}
flags.update(hub_flags)

COOKIE_SECRET_BYTES = (
    32  # the number of bytes to use when generating new cookie secrets
)

HEX_RE = re.compile('^([a-f0-9]{2})+$', re.IGNORECASE)

_mswindows = os.name == "nt"


class NewToken(Application):
    """Generate and print a new API token"""

    name = 'jupyterhub-token'
    version = jupyterhub.__version__
    description = """Generate and return new API token for a user.

    Usage:

        jupyterhub token [username]
    """

    examples = """
        $> jupyterhub token kaylee
        ab01cd23ef45
    """

    name = Unicode()

    @default('name')
    def _default_name(self):
        return getuser()

    aliases = token_aliases
    classes = []

    def parse_command_line(self, argv=None):
        super().parse_command_line(argv=argv)
        if not self.extra_args:
            return
        if len(self.extra_args) > 1:
            print("Must specify exactly one username", file=sys.stderr)
            self.exit(1)
        self.name = self.extra_args[0]

    def start(self):
        hub = JupyterHub(parent=self)
        hub.load_config_file(hub.config_file)
        hub.init_db()

        def init_roles_and_users():
            loop = asyncio.new_event_loop()
            loop.run_until_complete(hub.init_role_creation())
            loop.run_until_complete(hub.init_users())

        ThreadPoolExecutor(1).submit(init_roles_and_users).result()
        user = orm.User.find(hub.db, self.name)
        if user is None:
            print("No such user: %s" % self.name, file=sys.stderr)
            self.exit(1)
        token = user.new_api_token(note="command-line generated")
        print(token)


class UpgradeDB(Application):
    """Upgrade the JupyterHub database schema."""

    name = 'jupyterhub-upgrade-db'
    version = jupyterhub.__version__
    description = """Upgrade the JupyterHub database to the current schema.

    Usage:

        jupyterhub upgrade-db
    """
    aliases = common_aliases
    classes = []

    def start(self):
        hub = JupyterHub(parent=self)
        hub.load_config_file(hub.config_file)
        self.log = hub.log
        dbutil.upgrade_if_needed(hub.db_url, log=self.log)


class JupyterHub(Application):
    """An Application for starting a Multi-User Jupyter Notebook server."""

    name = 'jupyterhub'
    version = jupyterhub.__version__

    description = """Start a multi-user Jupyter Notebook server

    Spawns a configurable-http-proxy and multi-user Hub,
    which authenticates users and spawns single-user Notebook servers
    on behalf of users.
    """

    examples = """

    generate default config file:

        jupyterhub --generate-config -f /etc/jupyterhub/jupyterhub_config.py

    spawn the server on 10.0.1.2:443 with https:

        jupyterhub --ip 10.0.1.2 --port 443 --ssl-key my_ssl.key --ssl-cert my_ssl.cert
    """

    aliases = Dict(aliases)
    flags = Dict(flags)

    raise_config_file_errors = True

    subcommands = {
        'token': (NewToken, "Generate an API token for a user"),
        'upgrade-db': (
            UpgradeDB,
            "Upgrade your JupyterHub state database to the current version.",
        ),
    }

    classes = List()

    @default('classes')
    def _load_classes(self):
        classes = [Spawner, Authenticator, CryptKeeper]
        for name, trait in self.traits(config=True).items():
            # load entry point groups into configurable class list
            # so that they show up in config files, etc.
            if isinstance(trait, EntryPointType):
                for key, entry_point in trait.load_entry_points().items():
                    try:
                        cls = entry_point.load()
                    except Exception as e:
                        self.log.debug(
                            "Failed to load %s entrypoint %r: %r",
                            trait.entry_point_group,
                            key,
                            e,
                        )
                        continue
                    if cls not in classes and isinstance(cls, Configurable):
                        classes.append(cls)
        return classes

    load_groups = Dict(
        Dict(),
<<<<<<< HEAD
        
        help="""Dict of  group to load at startup.
=======
        help="""Dict of 'group': ['usernames'] to load at startup.
>>>>>>> f6a35de5

        Example:

            load_groups = {'groupname':{'users':[usernames], 'properties':{'key':'value'}}}

        This strictly *adds* groups, users and properties to groups.

        Loading one set of groups, then starting JupyterHub again with a different
        set will not remove users or groups from previous launches.
        That must be done through the API.
        """,
    ).tag(config=True)

    load_roles = List(
        Dict(),
        help="""List of predefined role dictionaries to load at startup.

        For instance::

            load_roles = [
                            {
                                'name': 'teacher',
                                'description': 'Access to users' information and group membership',
                                'scopes': ['users', 'groups'],
                                'users': ['cyclops', 'gandalf'],
                                'services': [],
                                'groups': []custom_scopes
                            }
                        ]

        All keys apart from 'name' are optional.
        See all the available scopes in the JupyterHub REST API documentation.

        Default roles are defined in roles.py.

        """,
    ).tag(config=True)

    custom_scopes = Dict(
        key_trait=Unicode(),
        value_trait=Dict(
            key_trait=Unicode(),
        ),
        help="""Custom scopes to define.

        For use when defining custom roles,
        to grant users granular permissions

        All custom scopes must have a description,
        and must start with the prefix `custom:`.

        For example::

            custom_scopes = {
                "custom:jupyter_server:read": {
                    "description": "read-only access to a single-user server",
                },
            }
        """,
    ).tag(config=True)

    config_file = Unicode('jupyterhub_config.py', help="The config file to load").tag(
        config=True
    )

    @validate("config_file")
    def _validate_config_file(self, proposal):
        if not self.generate_config and not os.path.isfile(proposal.value):
            print(
                "ERROR: Failed to find specified config file: {}".format(
                    proposal.value
                ),
                file=sys.stderr,
            )
            sys.exit(1)
        return proposal.value

    generate_config = Bool(False, help="Generate default config file").tag(config=True)
    generate_certs = Bool(False, help="Generate certs used for internal ssl").tag(
        config=True
    )
    answer_yes = Bool(
        False, help="Answer yes to any questions (e.g. confirm overwrite)"
    ).tag(config=True)
    pid_file = Unicode(
        '',
        help="""File to write PID
        Useful for daemonizing JupyterHub.
        """,
    ).tag(config=True)
    cookie_max_age_days = Float(
        14,
        help="""Number of days for a login cookie to be valid.
        Default is two weeks.
        """,
    ).tag(config=True)

    oauth_token_expires_in = Integer(
        help="""Expiry (in seconds) of OAuth access tokens.

        The default is to expire when the cookie storing them expires,
        according to `cookie_max_age_days` config.

        These are the tokens stored in cookies when you visit
        a single-user server or service.
        When they expire, you must re-authenticate with the Hub,
        even if your Hub authentication is still valid.
        If your Hub authentication is valid,
        logging in may be a transparent redirect as you refresh the page.

        This does not affect JupyterHub API tokens in general,
        which do not expire by default.
        Only tokens issued during the oauth flow
        accessing services and single-user servers are affected.

        .. versionadded:: 1.4
            OAuth token expires_in was not previously configurable.
        .. versionchanged:: 1.4
            Default now uses cookie_max_age_days so that oauth tokens
            which are generally stored in cookies,
            expire when the cookies storing them expire.
            Previously, it was one hour.
        """,
        config=True,
    )

    @default("oauth_token_expires_in")
    def _cookie_max_age_seconds(self):
        """default to cookie max age, where these tokens are stored"""
        # convert cookie max age days to seconds
        return int(self.cookie_max_age_days * 24 * 3600)

    redirect_to_server = Bool(
        True, help="Redirect user to server (if running), instead of control panel."
    ).tag(config=True)
    activity_resolution = Integer(
        30,
        help="""
        Resolution (in seconds) for updating activity

        If activity is registered that is less than activity_resolution seconds
        more recent than the current value,
        the new value will be ignored.

        This avoids too many writes to the Hub database.
        """,
    ).tag(config=True)
    last_activity_interval = Integer(
        300, help="Interval (in seconds) at which to update last-activity timestamps."
    ).tag(config=True)
    proxy_check_interval = Integer(
        5,
        help="DEPRECATED since version 0.8: Use ConfigurableHTTPProxy.check_running_interval",
    ).tag(config=True)
    service_check_interval = Integer(
        60,
        help="Interval (in seconds) at which to check connectivity of services with web endpoints.",
    ).tag(config=True)
    active_user_window = Integer(
        30 * 60, help="Duration (in seconds) to determine the number of active users."
    ).tag(config=True)

    data_files_path = Unicode(
        DATA_FILES_PATH,
        help="The location of jupyterhub data files (e.g. /usr/local/share/jupyterhub)",
    ).tag(config=True)

    template_paths = List(
        help="Paths to search for jinja templates, before using the default templates."
    ).tag(config=True)

    @default('template_paths')
    def _template_paths_default(self):
        return [os.path.join(self.data_files_path, 'templates')]

    template_vars = Dict(help="Extra variables to be passed into jinja templates").tag(
        config=True
    )

    confirm_no_ssl = Bool(False, help="""DEPRECATED: does nothing""").tag(config=True)
    ssl_key = Unicode(
        '',
        help="""Path to SSL key file for the public facing interface of the proxy

        When setting this, you should also set ssl_cert
        """,
    ).tag(config=True)
    ssl_cert = Unicode(
        '',
        help="""Path to SSL certificate file for the public facing interface of the proxy

        When setting this, you should also set ssl_key
        """,
    ).tag(config=True)
    internal_ssl = Bool(
        False,
        help="""Enable SSL for all internal communication

        This enables end-to-end encryption between all JupyterHub components.
        JupyterHub will automatically create the necessary certificate
        authority and sign notebook certificates as they're created.
        """,
    ).tag(config=True)
    internal_certs_location = Unicode(
        'internal-ssl',
        help="""The location to store certificates automatically created by
        JupyterHub.

        Use with internal_ssl
        """,
    ).tag(config=True)
    recreate_internal_certs = Bool(
        False,
        help="""Recreate all certificates used within JupyterHub on restart.

        Note: enabling this feature requires restarting all notebook servers.

        Use with internal_ssl
        """,
    ).tag(config=True)
    external_ssl_authorities = Dict(
        help="""Dict authority:dict(files). Specify the key, cert, and/or
        ca file for an authority. This is useful for externally managed
        proxies that wish to use internal_ssl.

        The files dict has this format (you must specify at least a cert)::

            {
                'key': '/path/to/key.key',
                'cert': '/path/to/cert.crt',
                'ca': '/path/to/ca.crt'
            }

        The authorities you can override: 'hub-ca', 'notebooks-ca',
        'proxy-api-ca', 'proxy-client-ca', and 'services-ca'.

        Use with internal_ssl
        """
    ).tag(config=True)
    internal_ssl_authorities = Dict(
        default_value={
            'hub-ca': None,
            'notebooks-ca': None,
            'proxy-api-ca': None,
            'proxy-client-ca': None,
            'services-ca': None,
        },
        help="""Dict authority:dict(files). When creating the various
        CAs needed for internal_ssl, these are the names that will be used
        for each authority.

        Use with internal_ssl
        """,
    )
    internal_ssl_components_trust = Dict(
        help="""Dict component:list(components). This dict specifies the
        relationships of components secured by internal_ssl.
        """
    )
    internal_trust_bundles = Dict(
        help="""Dict component:path. These are the paths to the trust bundles
        that each component should have. They will be set during
        `init_internal_ssl`.

        Use with internal_ssl
        """
    )
    internal_ssl_key = Unicode(help="""The key to be used for internal ssl""")
    internal_ssl_cert = Unicode(help="""The cert to be used for internal ssl""")
    internal_ssl_ca = Unicode(
        help="""The certificate authority to be used for internal ssl"""
    )
    internal_proxy_certs = Dict(
        help=""" Dict component:dict(cert files). This dict contains the certs
        generated for both the proxy API and proxy client.
        """
    )
    trusted_alt_names = List(
        Unicode(),
        help="""Names to include in the subject alternative name.

        These names will be used for server name verification. This is useful
        if JupyterHub is being run behind a reverse proxy or services using ssl
        are on different hosts.

        Use with internal_ssl
        """,
    ).tag(config=True)

    trusted_downstream_ips = List(
        Unicode(),
        help="""Downstream proxy IP addresses to trust.

        This sets the list of IP addresses that are trusted and skipped when processing
        the `X-Forwarded-For` header. For example, if an external proxy is used for TLS
        termination, its IP address should be added to this list to ensure the correct
        client IP addresses are recorded in the logs instead of the proxy server's IP
        address.
        """,
    ).tag(config=True)

    ip = Unicode(
        '',
        help="""The public facing ip of the whole JupyterHub application
        (specifically referred to as the proxy).

        This is the address on which the proxy will listen. The default is to
        listen on all interfaces. This is the only address through which JupyterHub
        should be accessed by users.

        .. deprecated: 0.9
            Use JupyterHub.bind_url
        """,
    ).tag(config=True)

    port = Integer(
        8000,
        help="""The public facing port of the proxy.

        This is the port on which the proxy will listen.
        This is the only port through which JupyterHub
        should be accessed by users.

        .. deprecated: 0.9
            Use JupyterHub.bind_url
        """,
    ).tag(config=True)

    base_url = URLPrefix(
        '/',
        help="""The base URL of the entire application.

        Add this to the beginning of all JupyterHub URLs.
        Use base_url to run JupyterHub within an existing website.

        .. deprecated: 0.9
            Use JupyterHub.bind_url
        """,
    ).tag(config=True)

    @default('base_url')
    def _default_base_url(self):
        # call validate to ensure leading/trailing slashes
        return JupyterHub.base_url.validate(self, urlparse(self.bind_url).path)

    @observe('ip', 'port', 'base_url')
    def _url_part_changed(self, change):
        """propagate deprecated ip/port/base_url config to the bind_url"""
        urlinfo = urlparse(self.bind_url)
        if ':' in self.ip:
            fmt = '[%s]:%i'
        else:
            fmt = '%s:%i'
        urlinfo = urlinfo._replace(netloc=fmt % (self.ip, self.port))
        urlinfo = urlinfo._replace(path=self.base_url)
        bind_url = urlunparse(urlinfo)

        # Warn if both bind_url and ip/port/base_url are set
        if bind_url != self.bind_url:
            if self.bind_url != self._bind_url_default():
                self.log.warning(
                    "Both bind_url and ip/port/base_url have been configured. "
                    "JupyterHub.ip, JupyterHub.port, JupyterHub.base_url are"
                    " deprecated in JupyterHub 0.9,"
                    " please use JupyterHub.bind_url instead."
                )
            self.bind_url = bind_url

    bind_url = Unicode(
        "http://:8000",
        help="""The public facing URL of the whole JupyterHub application.

        This is the address on which the proxy will bind.
        Sets protocol, ip, base_url
        """,
    ).tag(config=True)

    @validate('bind_url')
    def _validate_bind_url(self, proposal):
        """ensure protocol field of bind_url matches ssl"""
        v = proposal['value']
        proto, sep, rest = v.partition('://')
        if self.ssl_cert and proto != 'https':
            return 'https' + sep + rest
        elif proto != 'http' and not self.ssl_cert:
            return 'http' + sep + rest
        return v

    @default('bind_url')
    def _bind_url_default(self):
        proto = 'https' if self.ssl_cert else 'http'
        return proto + '://:8000'

    subdomain_host = Unicode(
        '',
        help="""Run single-user servers on subdomains of this host.

        This should be the full `https://hub.domain.tld[:port]`.

        Provides additional cross-site protections for javascript served by single-user servers.

        Requires `<username>.hub.domain.tld` to resolve to the same host as `hub.domain.tld`.

        In general, this is most easily achieved with wildcard DNS.

        When using SSL (i.e. always) this also requires a wildcard SSL certificate.
        """,
    ).tag(config=True)

    def _subdomain_host_changed(self, name, old, new):
        if new and '://' not in new:
            # host should include '://'
            # if not specified, assume https: You have to be really explicit about HTTP!
            self.subdomain_host = 'https://' + new

    domain = Unicode(help="domain name, e.g. 'example.com' (excludes protocol, port)")

    @default('domain')
    def _domain_default(self):
        if not self.subdomain_host:
            return ''
        return urlparse(self.subdomain_host).hostname

    logo_file = Unicode(
        '',
        help="Specify path to a logo image to override the Jupyter logo in the banner.",
    ).tag(config=True)

    @default('logo_file')
    def _logo_file_default(self):
        return os.path.join(
            self.data_files_path, 'static', 'images', 'jupyterhub-80.png'
        )

    jinja_environment_options = Dict(
        help="Supply extra arguments that will be passed to Jinja environment."
    ).tag(config=True)

    proxy_class = EntryPointType(
        default_value=ConfigurableHTTPProxy,
        klass=Proxy,
        entry_point_group="jupyterhub.proxies",
        help="""The class to use for configuring the JupyterHub proxy.

        Should be a subclass of :class:`jupyterhub.proxy.Proxy`.

        .. versionchanged:: 1.0
            proxies may be registered via entry points,
            e.g. `c.JupyterHub.proxy_class = 'traefik'`
        """,
    ).tag(config=True)

    proxy_cmd = Command(
        [],
        config=True,
        help="DEPRECATED since version 0.8. Use ConfigurableHTTPProxy.command",
    ).tag(config=True)

    debug_proxy = Bool(
        False, help="DEPRECATED since version 0.8: Use ConfigurableHTTPProxy.debug"
    ).tag(config=True)
    proxy_auth_token = Unicode(
        help="DEPRECATED since version 0.8: Use ConfigurableHTTPProxy.auth_token"
    ).tag(config=True)

    _proxy_config_map = {
        'proxy_check_interval': 'check_running_interval',
        'proxy_cmd': 'command',
        'debug_proxy': 'debug',
        'proxy_auth_token': 'auth_token',
    }

    @observe(*_proxy_config_map)
    def _deprecated_proxy_config(self, change):
        dest = self._proxy_config_map[change.name]
        self.log.warning(
            "JupyterHub.%s is deprecated in JupyterHub 0.8, use ConfigurableHTTPProxy.%s",
            change.name,
            dest,
        )
        self.config.ConfigurableHTTPProxy[dest] = change.new

    proxy_api_ip = Unicode(
        help="DEPRECATED since version 0.8 : Use ConfigurableHTTPProxy.api_url"
    ).tag(config=True)
    proxy_api_port = Integer(
        help="DEPRECATED since version 0.8 : Use ConfigurableHTTPProxy.api_url"
    ).tag(config=True)

    @observe('proxy_api_port', 'proxy_api_ip')
    def _deprecated_proxy_api(self, change):
        self.log.warning(
            "JupyterHub.%s is deprecated in JupyterHub 0.8, use ConfigurableHTTPProxy.api_url",
            change.name,
        )
        self.config.ConfigurableHTTPProxy.api_url = 'http://{}:{}'.format(
            self.proxy_api_ip or '127.0.0.1', self.proxy_api_port or self.port + 1
        )

    forwarded_host_header = Unicode(
        '',
        help="""Alternate header to use as the Host (e.g., X-Forwarded-Host)
        when determining whether a request is cross-origin

        This may be useful when JupyterHub is running behind a proxy that rewrites
        the Host header.
        """,
    ).tag(config=True)

    hub_port = Integer(
        8081,
        help="""The internal port for the Hub process.

        This is the internal port of the hub itself. It should never be accessed directly.
        See JupyterHub.port for the public port to use when accessing jupyterhub.
        It is rare that this port should be set except in cases of port conflict.

        See also `hub_ip` for the ip and `hub_bind_url` for setting the full bind URL.
        """,
    ).tag(config=True)

    hub_ip = Unicode(
        '127.0.0.1',
        help="""The ip address for the Hub process to *bind* to.

        By default, the hub listens on localhost only. This address must be accessible from
        the proxy and user servers. You may need to set this to a public ip or '' for all
        interfaces if the proxy or user servers are in containers or on a different host.

        See `hub_connect_ip` for cases where the bind and connect address should differ,
        or `hub_bind_url` for setting the full bind URL.
        """,
    ).tag(config=True)

    hub_connect_ip = Unicode(
        '',
        help="""The ip or hostname for proxies and spawners to use
        for connecting to the Hub.

        Use when the bind address (`hub_ip`) is 0.0.0.0, :: or otherwise different
        from the connect address.

        Default: when `hub_ip` is 0.0.0.0 or ::, use `socket.gethostname()`, otherwise use `hub_ip`.

        Note: Some spawners or proxy implementations might not support hostnames. Check your
        spawner or proxy documentation to see if they have extra requirements.

        .. versionadded:: 0.8
        """,
    ).tag(config=True)

    hub_connect_url = Unicode(
        help="""
        The URL for connecting to the Hub.
        Spawners, services, and the proxy will use this URL
        to talk to the Hub.

        Only needs to be specified if the default hub URL is not
        connectable (e.g. using a unix+http:// bind url).

        .. seealso::
            JupyterHub.hub_connect_ip
            JupyterHub.hub_bind_url

        .. versionadded:: 0.9
        """,
        config=True,
    )

    hub_bind_url = Unicode(
        help="""
        The URL on which the Hub will listen.
        This is a private URL for internal communication.
        Typically set in combination with hub_connect_url.
        If a unix socket, hub_connect_url **must** also be set.

        For example:

            "http://127.0.0.1:8081"
            "unix+http://%2Fsrv%2Fjupyterhub%2Fjupyterhub.sock"

        .. versionadded:: 0.9
        """,
        config=True,
    )

    hub_connect_port = Integer(
        0,
        help="""
        DEPRECATED

        Use hub_connect_url

        .. versionadded:: 0.8

        .. deprecated:: 0.9
            Use hub_connect_url
        """,
    ).tag(config=True)

    hub_prefix = URLPrefix(
        '/hub/', help="The prefix for the hub server.  Always /base_url/hub/"
    )

    @default('hub_prefix')
    def _hub_prefix_default(self):
        return url_path_join(self.base_url, '/hub/')

    hub_routespec = Unicode(
        "/",
        help="""
        The routing prefix for the Hub itself.

        Override to send only a subset of traffic to the Hub.
        Default is to use the Hub as the default route for all requests.

        This is necessary for normal jupyterhub operation,
        as the Hub must receive requests for e.g. `/user/:name`
        when the user's server is not running.

        However, some deployments using only the JupyterHub API
        may want to handle these events themselves,
        in which case they can register their own default target with the proxy
        and set e.g. `hub_routespec = /hub/` to serve only the hub's own pages, or even `/hub/api/` for api-only operation.

        Note: hub_routespec must include the base_url, if any.

        .. versionadded:: 1.4
        """,
    ).tag(config=True)

    @default("hub_routespec")
    def _default_hub_routespec(self):
        # Default routespec for the Hub is the *app* base url
        # not the hub URL, so the Hub receives requests for non-running servers
        # use `/` with host-based routing so the Hub
        # gets requests for all hosts
        if self.subdomain_host:
            routespec = '/'
        else:
            routespec = self.base_url
        return routespec

    @validate("hub_routespec")
    def _validate_hub_routespec(self, proposal):
        """ensure leading/trailing / on custom routespec prefix

        - trailing '/' always required
        - leading '/' required unless using subdomains
        """
        routespec = proposal.value
        if not routespec.endswith("/"):
            routespec = routespec + "/"
        if not self.subdomain_host and not routespec.startswith("/"):
            routespec = "/" + routespec
        return routespec

    @observe("hub_routespec")
    def _hub_routespec_changed(self, change):
        if change.new == change.old:
            return
        routespec = change.new
        if routespec not in {'/', self.base_url}:
            self.log.warning(
                f"Using custom route for Hub: {routespec}."
                " Requests for not-running servers may not be handled."
            )

    @observe('base_url')
    def _update_hub_prefix(self, change):
        """add base URL to hub prefix"""
        self.hub_prefix = self._hub_prefix_default()

    trust_user_provided_tokens = Bool(
        False,
        help="""Trust user-provided tokens (via JupyterHub.service_tokens)
        to have good entropy.

        If you are not inserting additional tokens via configuration file,
        this flag has no effect.

        In JupyterHub 0.8, internally generated tokens do not
        pass through additional hashing because the hashing is costly
        and does not increase the entropy of already-good UUIDs.

        User-provided tokens, on the other hand, are not trusted to have good entropy by default,
        and are passed through many rounds of hashing to stretch the entropy of the key
        (i.e. user-provided tokens are treated as passwords instead of random keys).
        These keys are more costly to check.

        If your inserted tokens are generated by a good-quality mechanism,
        e.g. `openssl rand -hex 32`, then you can set this flag to True
        to reduce the cost of checking authentication tokens.
        """,
    ).tag(config=True)
    cookie_secret = Union(
        [Bytes(), Unicode()],
        help="""The cookie secret to use to encrypt cookies.

        Loaded from the JPY_COOKIE_SECRET env variable by default.

        Should be exactly 256 bits (32 bytes).
        """,
    ).tag(config=True, env='JPY_COOKIE_SECRET')

    @validate('cookie_secret')
    def _validate_secret_key(self, proposal):
        """Coerces strings with even number of hexadecimal characters to bytes."""
        r = proposal['value']
        if isinstance(r, str):
            try:
                return bytes.fromhex(r)
            except ValueError:
                raise ValueError(
                    "cookie_secret set as a string must contain an even amount of hexadecimal characters."
                )
        else:
            return r

    @observe('cookie_secret')
    def _cookie_secret_check(self, change):
        secret = change.new
        if len(secret) > COOKIE_SECRET_BYTES:
            self.log.warning(
                "Cookie secret is %i bytes.  It should be %i.",
                len(secret),
                COOKIE_SECRET_BYTES,
            )

    cookie_secret_file = Unicode(
        'jupyterhub_cookie_secret', help="""File in which to store the cookie secret."""
    ).tag(config=True)

    api_tokens = Dict(
        Unicode(),
        help="""PENDING DEPRECATION: consider using services

        Dict of token:username to be loaded into the database.

        Allows ahead-of-time generation of API tokens for use by externally managed services,
        which authenticate as JupyterHub users.

        Consider using services for general services that talk to the JupyterHub API.
        """,
    ).tag(config=True)

    api_page_default_limit = Integer(
        50,
        help="The default amount of records returned by a paginated endpoint",
    ).tag(config=True)

    api_page_max_limit = Integer(
        200, help="The maximum amount of records that can be returned at once"
    ).tag(config=True)

    authenticate_prometheus = Bool(
        True, help="Authentication for prometheus metrics"
    ).tag(config=True)

    @observe('api_tokens')
    def _deprecate_api_tokens(self, change):
        self.log.warning(
            "JupyterHub.api_tokens is pending deprecation"
            " since JupyterHub version 0.8."
            "  Consider using JupyterHub.service_tokens."
            "  If you have a use case for services that identify as users,"
            " let us know: https://github.com/jupyterhub/jupyterhub/issues"
        )

    service_tokens = Dict(
        Unicode(),
        help="""Dict of token:servicename to be loaded into the database.

        Allows ahead-of-time generation of API tokens for use by externally managed services.
        """,
    ).tag(config=True)

    services = List(
        Dict(),
        help="""List of service specification dictionaries.

        A service

        For instance::

            services = [
                {
                    'name': 'cull_idle',
                    'command': ['/path/to/cull_idle_servers.py'],
                },
                {
                    'name': 'formgrader',
                    'url': 'http://127.0.0.1:1234',
                    'api_token': 'super-secret',
                    'environment':
                }
            ]
        """,
    ).tag(config=True)
    _service_map = Dict()

    authenticator_class = EntryPointType(
        default_value=PAMAuthenticator,
        klass=Authenticator,
        entry_point_group="jupyterhub.authenticators",
        help="""Class for authenticating users.

        This should be a subclass of :class:`jupyterhub.auth.Authenticator`

        with an :meth:`authenticate` method that:

        - is a coroutine (asyncio or tornado)
        - returns username on success, None on failure
        - takes two arguments: (handler, data),
          where `handler` is the calling web.RequestHandler,
          and `data` is the POST form data from the login page.

        .. versionchanged:: 1.0
            authenticators may be registered via entry points,
            e.g. `c.JupyterHub.authenticator_class = 'pam'`
        """,
    ).tag(config=True)

    authenticator = Instance(Authenticator)

    @default('authenticator')
    def _authenticator_default(self):
        return self.authenticator_class(parent=self, _deprecated_db_session=self.db)

    implicit_spawn_seconds = Float(
        0,
        help="""Trigger implicit spawns after this many seconds.

        When a user visits a URL for a server that's not running,
        they are shown a page indicating that the requested server
        is not running with a button to spawn the server.

        Setting this to a positive value will redirect the user
        after this many seconds, effectively clicking this button
        automatically for the users,
        automatically beginning the spawn process.

        Warning: this can result in errors and surprising behavior
        when sharing access URLs to actual servers,
        since the wrong server is likely to be started.
        """,
    ).tag(config=True)

    allow_named_servers = Bool(
        False, help="Allow named single-user servers per user"
    ).tag(config=True)

    named_server_limit_per_user = Integer(
        0,
        help="""
        Maximum number of concurrent named servers that can be created by a user at a time.

        Setting this can limit the total resources a user can consume.

        If set to 0, no limit is enforced.
        """,
    ).tag(config=True)

    default_server_name = Unicode(
        "",
        help="If named servers are enabled, default name of server to spawn or open, e.g. by user-redirect.",
    ).tag(config=True)
    # Ensure that default_server_name doesn't do anything if named servers aren't allowed
    _default_server_name = Unicode(
        help="Non-configurable version exposed to JupyterHub."
    )

    @default('_default_server_name')
    def _set_default_server_name(self):
        if self.allow_named_servers:
            return self.default_server_name
        else:
            return ""

    # class for spawning single-user servers
    spawner_class = EntryPointType(
        default_value=LocalProcessSpawner,
        klass=Spawner,
        entry_point_group="jupyterhub.spawners",
        help="""The class to use for spawning single-user servers.

        Should be a subclass of :class:`jupyterhub.spawner.Spawner`.

        .. versionchanged:: 1.0
            spawners may be registered via entry points,
            e.g. `c.JupyterHub.spawner_class = 'localprocess'`
        """,
    ).tag(config=True)

    concurrent_spawn_limit = Integer(
        100,
        help="""
        Maximum number of concurrent users that can be spawning at a time.

        Spawning lots of servers at the same time can cause performance
        problems for the Hub or the underlying spawning system.
        Set this limit to prevent bursts of logins from attempting
        to spawn too many servers at the same time.

        This does not limit the number of total running servers.
        See active_server_limit for that.

        If more than this many users attempt to spawn at a time, their
        requests will be rejected with a 429 error asking them to try again.
        Users will have to wait for some of the spawning services
        to finish starting before they can start their own.

        If set to 0, no limit is enforced.
        """,
    ).tag(config=True)

    spawn_throttle_retry_range = Tuple(
        (30, 60),
        help="""
        (min seconds, max seconds) range to suggest a user wait before retrying.

        When `concurrent_spawn_limit` is exceeded, spawning is throttled.
        We suggest users wait random period of time within this range
        before retrying.

        A Retry-After header is set with a random value within this range.
        Error pages will display a rounded version of this value.

        The lower bound should ideally be approximately
        the median spawn time for your deployment.
        """,
    )

    active_server_limit = Integer(
        0,
        help="""
        Maximum number of concurrent servers that can be active at a time.

        Setting this can limit the total resources your users can consume.

        An active server is any server that's not fully stopped.
        It is considered active from the time it has been requested
        until the time that it has completely stopped.

        If this many user servers are active, users will not be able to
        launch new servers until a server is shutdown.
        Spawn requests will be rejected with a 429 error asking them to try again.

        If set to 0, no limit is enforced.
        """,
    ).tag(config=True)

    init_spawners_timeout = Integer(
        10,
        help="""
        Timeout (in seconds) to wait for spawners to initialize

        Checking if spawners are healthy can take a long time
        if many spawners are active at hub start time.

        If it takes longer than this timeout to check,
        init_spawner will be left to complete in the background
        and the http server is allowed to start.

        A timeout of -1 means wait forever,
        which can mean a slow startup of the Hub
        but ensures that the Hub is fully consistent by the time it starts responding to requests.
        This matches the behavior of jupyterhub 1.0.

        .. versionadded: 1.1.0

        """,
    ).tag(config=True)

    db_url = Unicode(
        'sqlite:///jupyterhub.sqlite',
        help="url for the database. e.g. `sqlite:///jupyterhub.sqlite`",
    ).tag(config=True)

    @observe('db_url')
    def _db_url_changed(self, change):
        new = change['new']
        if '://' not in new:
            # assume sqlite, if given as a plain filename
            self.db_url = 'sqlite:///%s' % new

    db_kwargs = Dict(
        help="""Include any kwargs to pass to the database connection.
        See sqlalchemy.create_engine for details.
        """
    ).tag(config=True)

    upgrade_db = Bool(
        False,
        help="""Upgrade the database automatically on start.

        Only safe if database is regularly backed up.
        Only SQLite databases will be backed up to a local file automatically.
    """,
    ).tag(config=True)
    reset_db = Bool(False, help="Purge and reset the database.").tag(config=True)
    debug_db = Bool(
        False, help="log all database transactions. This has A LOT of output"
    ).tag(config=True)
    session_factory = Any()

    users = Instance(UserDict)

    @default('users')
    def _users_default(self):
        assert self.tornado_settings
        return UserDict(db_factory=lambda: self.db, settings=self.tornado_settings)

    admin_access = Bool(
        False,
        help="""DEPRECATED since version 2.0.0.

        The default admin role has full permissions, use custom RBAC scopes instead to
        create restricted administrator roles.
        https://jupyterhub.readthedocs.io/en/stable/rbac/index.html
        """,
    ).tag(config=True)

    admin_users = Set(
        help="""DEPRECATED since version 0.7.2, use Authenticator.admin_users instead."""
    ).tag(config=True)

    tornado_settings = Dict(
        help="Extra settings overrides to pass to the tornado application."
    ).tag(config=True)

    cleanup_servers = Bool(
        True,
        help="""Whether to shutdown single-user servers when the Hub shuts down.

        Disable if you want to be able to teardown the Hub while leaving the single-user servers running.

        If both this and cleanup_proxy are False, sending SIGINT to the Hub will
        only shutdown the Hub, leaving everything else running.

        The Hub should be able to resume from database state.
        """,
    ).tag(config=True)

    cleanup_proxy = Bool(
        True,
        help="""Whether to shutdown the proxy when the Hub shuts down.

        Disable if you want to be able to teardown the Hub while leaving the proxy running.

        Only valid if the proxy was starting by the Hub process.

        If both this and cleanup_servers are False, sending SIGINT to the Hub will
        only shutdown the Hub, leaving everything else running.

        The Hub should be able to resume from database state.
        """,
    ).tag(config=True)

    statsd_host = Unicode(
        help="Host to send statsd metrics to. An empty string (the default) disables sending metrics."
    ).tag(config=True)

    statsd_port = Integer(
        8125, help="Port on which to send statsd metrics about the hub"
    ).tag(config=True)

    statsd_prefix = Unicode(
        'jupyterhub', help="Prefix to use for all metrics sent by jupyterhub to statsd"
    ).tag(config=True)

    handlers = List()

    _log_formatter_cls = CoroutineLogFormatter
    http_server = None
    proxy_process = None
    io_loop = None

    @default('log_level')
    def _log_level_default(self):
        return logging.INFO

    @default('log_datefmt')
    def _log_datefmt_default(self):
        """Exclude date from default date format"""
        return "%Y-%m-%d %H:%M:%S"

    @default('log_format')
    def _log_format_default(self):
        """override default log format to include time"""
        return "%(color)s[%(levelname)1.1s %(asctime)s.%(msecs).03d %(name)s %(module)s:%(lineno)d]%(end_color)s %(message)s"

    extra_log_file = Unicode(
        help="""
        DEPRECATED: use output redirection instead, e.g.

        jupyterhub &>> /var/log/jupyterhub.log
        """
    ).tag(config=True)

    @observe('extra_log_file')
    def _log_file_changed(self, change):
        if change.new:
            self.log.warning(
                dedent(
                    """
                extra_log_file is DEPRECATED in jupyterhub-0.8.2.

                extra_log_file only redirects logs of the Hub itself,
                and will discard any other output, such as
                that of subprocess spawners or the proxy.

                It is STRONGLY recommended that you redirect process
                output instead, e.g.

                    jupyterhub &>> '{}'
            """.format(
                        change.new
                    )
                )
            )

    extra_log_handlers = List(
        Instance(logging.Handler), help="Extra log handlers to set on JupyterHub logger"
    ).tag(config=True)

    statsd = Any(
        allow_none=False,
        help="The statsd client, if any. A mock will be used if we aren't using statsd",
    )

    shutdown_on_logout = Bool(
        False, help="""Shuts down all user servers on logout"""
    ).tag(config=True)

    @default('statsd')
    def _statsd(self):
        if self.statsd_host:
            import statsd

            client = statsd.StatsClient(
                self.statsd_host, self.statsd_port, self.statsd_prefix
            )
            return client
        else:
            # return an empty mock object!
            return EmptyClass()

    def init_logging(self):
        # This prevents double log messages because tornado use a root logger that
        # self.log is a child of. The logging module dipatches log messages to a log
        # and all of its ancenstors until propagate is set to False.
        self.log.propagate = False

        if self.extra_log_file:
            self.extra_log_handlers.append(
                logging.FileHandler(self.extra_log_file, encoding='utf8')
            )

        _formatter = self._log_formatter_cls(
            fmt=self.log_format, datefmt=self.log_datefmt
        )
        for handler in self.extra_log_handlers:
            if handler.formatter is None:
                handler.setFormatter(_formatter)
            self.log.addHandler(handler)

        # disable curl debug, which is TOO MUCH
        logging.getLogger('tornado.curl_httpclient').setLevel(
            max(self.log_level, logging.INFO)
        )

        for log in (app_log, access_log, gen_log):
            # ensure all log statements identify the application they come from
            log.name = self.log.name

        # hook up tornado's and oauthlib's loggers to our own
        for name in ("tornado", "oauthlib"):
            logger = logging.getLogger(name)
            logger.propagate = True
            logger.parent = self.log
            logger.setLevel(self.log.level)

    @staticmethod
    def add_url_prefix(prefix, handlers):
        """add a url prefix to handlers"""
        for i, tup in enumerate(handlers):
            lis = list(tup)
            lis[0] = url_path_join(prefix, tup[0])
            handlers[i] = tuple(lis)
        return handlers

    extra_handlers = List(
        help="""
        Register extra tornado Handlers for jupyterhub.

        Should be of the form ``("<regex>", Handler)``

        The Hub prefix will be added, so `/my-page` will be served at `/hub/my-page`.
        """
    ).tag(config=True)

    default_url = Union(
        [Unicode(), Callable()],
        help="""
        The default URL for users when they arrive (e.g. when user directs to "/")

        By default, redirects users to their own server.

        Can be a Unicode string (e.g. '/hub/home') or a callable based on the handler object:

        ::

            def default_url_fn(handler):
                user = handler.current_user
                if user and user.admin:
                    return '/hub/admin'
                return '/hub/home'

            c.JupyterHub.default_url = default_url_fn
        """,
    ).tag(config=True)

    user_redirect_hook = Callable(
        None,
        allow_none=True,
        help="""
        Callable to affect behavior of /user-redirect/

        Receives 4 parameters:
        1. path - URL path that was provided after /user-redirect/
        2. request - A Tornado HTTPServerRequest representing the current request.
        3. user - The currently authenticated user.
        4. base_url - The base_url of the current hub, for relative redirects

        It should return the new URL to redirect to, or None to preserve
        current behavior.
        """,
    ).tag(config=True)

    use_legacy_stopped_server_status_code = Bool(
        False,
        help="""
        Return 503 rather than 424 when request comes in for a non-running server.

        Prior to JupyterHub 2.0, we returned a 503 when any request came in for
        a user server that was currently not running. By default, JupyterHub 2.0
        will return a 424 - this makes operational metric dashboards more useful.

        JupyterLab < 3.2 expected the 503 to know if the user server is no longer
        running, and prompted the user to start their server. Set this config to
        true to retain the old behavior, so JupyterLab < 3.2 can continue to show
        the appropriate UI when the user server is stopped.

        This option will be removed in a future release.
        """,
        config=True,
    )

    def init_handlers(self):
        h = []
        # load handlers from the authenticator
        h.extend(self.authenticator.get_handlers(self))
        # set default handlers
        h.extend(handlers.default_handlers)
        h.extend(apihandlers.default_handlers)

        # add any user configurable handlers.
        h.extend(self.extra_handlers)

        h.append((r'/logo', LogoHandler, {'path': self.logo_file}))
        h.append((r'/api/(.*)', apihandlers.base.API404))

        self.handlers = self.add_url_prefix(self.hub_prefix, h)
        # some extra handlers, outside hub_prefix
        self.handlers.extend(
            [
                # add trailing / to ``/user|services/:name`
                (
                    r"%s(user|services)/([^/]+)" % self.base_url,
                    handlers.AddSlashHandler,
                ),
                (r"(?!%s).*" % self.hub_prefix, handlers.PrefixRedirectHandler),
                (r'(.*)', handlers.Template404),
            ]
        )

    def _check_db_path(self, path):
        """More informative log messages for failed filesystem access"""
        path = os.path.abspath(path)
        parent, fname = os.path.split(path)
        user = getuser()
        if not os.path.isdir(parent):
            self.log.error("Directory %s does not exist", parent)
        if os.path.exists(parent) and not os.access(parent, os.W_OK):
            self.log.error("%s cannot create files in %s", user, parent)
        if os.path.exists(path) and not os.access(path, os.W_OK):
            self.log.error("%s cannot edit %s", user, path)

    def init_secrets(self):
        trait_name = 'cookie_secret'
        trait = self.traits()[trait_name]
        env_name = trait.metadata.get('env')
        secret_file = os.path.abspath(os.path.expanduser(self.cookie_secret_file))
        secret = self.cookie_secret
        secret_from = 'config'
        # load priority: 1. config, 2. env, 3. file
        secret_env = os.environ.get(env_name)
        if not secret and secret_env:
            secret_from = 'env'
            self.log.info("Loading %s from env[%s]", trait_name, env_name)
            secret = binascii.a2b_hex(secret_env)
        if not secret and os.path.exists(secret_file):
            secret_from = 'file'
            self.log.info("Loading %s from %s", trait_name, secret_file)
            try:
                if not _mswindows:  # Windows permissions don't follow POSIX rules
                    perm = os.stat(secret_file).st_mode
                    if perm & 0o07:
                        msg = "cookie_secret_file can be read or written by anybody"
                        raise ValueError(msg)
                with open(secret_file) as f:
                    text_secret = f.read().strip()
                if HEX_RE.match(text_secret):
                    # >= 0.8, use 32B hex
                    secret = binascii.a2b_hex(text_secret)
                else:
                    # old b64 secret with a bunch of ignored bytes
                    secret = binascii.a2b_base64(text_secret)
                    self.log.warning(
                        dedent(
                            """
                    Old base64 cookie-secret detected in {0}.

                    JupyterHub >= 0.8 expects 32B hex-encoded cookie secret
                    for tornado's sha256 cookie signing.

                    To generate a new secret:

                        openssl rand -hex 32 > "{0}"
                    """
                        ).format(secret_file)
                    )
            except Exception as e:
                self.log.error(
                    "Refusing to run JupyterHub with invalid cookie_secret_file. "
                    "%s error was: %s",
                    secret_file,
                    e,
                )
                self.exit(1)

        if not secret:
            secret_from = 'new'
            self.log.debug("Generating new %s", trait_name)
            secret = secrets.token_bytes(COOKIE_SECRET_BYTES)

        if secret_file and secret_from == 'new':
            # if we generated a new secret, store it in the secret_file
            self.log.info("Writing %s to %s", trait_name, secret_file)
            text_secret = binascii.b2a_hex(secret).decode('ascii')
            with open(secret_file, 'w') as f:
                f.write(text_secret)
                f.write('\n')
            if not _mswindows:  # Windows permissions don't follow POSIX rules
                try:
                    os.chmod(secret_file, 0o600)
                except OSError:
                    self.log.warning("Failed to set permissions on %s", secret_file)
        # store the loaded trait value
        self.cookie_secret = secret

    def init_internal_ssl(self):
        """Create the certs needed to turn on internal SSL."""

        if self.internal_ssl:
            from certipy import Certipy, CertNotFoundError

            certipy = Certipy(
                store_dir=self.internal_certs_location,
                remove_existing=self.recreate_internal_certs,
            )

            # Here we define how trust should be laid out per each component
            self.internal_ssl_components_trust = {
                'hub-ca': list(self.internal_ssl_authorities.keys()),
                'proxy-api-ca': ['hub-ca', 'services-ca', 'notebooks-ca'],
                'proxy-client-ca': ['hub-ca', 'notebooks-ca'],
                'notebooks-ca': ['hub-ca', 'proxy-client-ca'],
                'services-ca': ['hub-ca', 'proxy-api-ca'],
            }

            hub_name = 'hub-ca'

            # If any external CAs were specified in external_ssl_authorities
            # add records of them to Certipy's store.
            self.internal_ssl_authorities.update(self.external_ssl_authorities)
            for authority, files in self.internal_ssl_authorities.items():
                if files:
                    self.log.info("Adding CA for %s", authority)
                    certipy.store.add_record(
                        authority, is_ca=True, files=files, overwrite=True
                    )

            self.internal_trust_bundles = certipy.trust_from_graph(
                self.internal_ssl_components_trust
            )

            default_alt_names = ["IP:127.0.0.1", "DNS:localhost"]
            if self.subdomain_host:
                default_alt_names.append(
                    "DNS:%s" % urlparse(self.subdomain_host).hostname
                )
            # The signed certs used by hub-internal components
            try:
                internal_key_pair = certipy.store.get_record("hub-internal")
            except CertNotFoundError:
                alt_names = list(default_alt_names)
                # In the event the hub needs to be accessed externally, add
                # the fqdn and (optionally) rev_proxy to the set of alt_names.
                alt_names += ["DNS:" + socket.getfqdn()] + self.trusted_alt_names
                self.log.info(
                    "Adding CA for %s: %s", "hub-internal", ";".join(alt_names)
                )
                internal_key_pair = certipy.create_signed_pair(
                    "hub-internal", hub_name, alt_names=alt_names
                )
            else:
                self.log.info("Using existing hub-internal CA")

            # Create the proxy certs
            proxy_api = 'proxy-api'
            proxy_client = 'proxy-client'
            for component in [proxy_api, proxy_client]:
                ca_name = component + '-ca'
                alt_names = default_alt_names + self.trusted_alt_names
                try:
                    record = certipy.store.get_record(component)
                except CertNotFoundError:
                    self.log.info(
                        "Generating signed pair for %s: %s",
                        component,
                        ';'.join(alt_names),
                    )
                    record = certipy.create_signed_pair(
                        component, ca_name, alt_names=alt_names
                    )
                else:
                    self.log.info("Using existing %s CA", component)

                self.internal_proxy_certs[component] = {
                    "keyfile": record['files']['key'],
                    "certfile": record['files']['cert'],
                    "cafile": record['files']['cert'],
                }

            self.internal_ssl_key = internal_key_pair['files']['key']
            self.internal_ssl_cert = internal_key_pair['files']['cert']
            self.internal_ssl_ca = self.internal_trust_bundles[hub_name]

            # Configure the AsyncHTTPClient. This will affect anything using
            # AsyncHTTPClient.
            ssl_context = make_ssl_context(
                self.internal_ssl_key,
                self.internal_ssl_cert,
                cafile=self.internal_ssl_ca,
            )
            AsyncHTTPClient.configure(None, defaults={"ssl_options": ssl_context})

    def init_db(self):
        """Create the database connection"""

        urlinfo = urlparse(self.db_url)
        if urlinfo.password:
            # avoid logging the database password
            urlinfo = urlinfo._replace(
                netloc='{}:[redacted]@{}:{}'.format(
                    urlinfo.username, urlinfo.hostname, urlinfo.port
                )
            )
            db_log_url = urlinfo.geturl()
        else:
            db_log_url = self.db_url
        self.log.debug("Connecting to db: %s", db_log_url)
        if self.upgrade_db:
            dbutil.upgrade_if_needed(self.db_url, log=self.log)

        try:
            self.session_factory = orm.new_session_factory(
                self.db_url, reset=self.reset_db, echo=self.debug_db, **self.db_kwargs
            )
            self.db = self.session_factory()
        except OperationalError as e:
            self.log.error("Failed to connect to db: %s", db_log_url)
            self.log.debug("Database error was:", exc_info=True)
            if self.db_url.startswith('sqlite:///'):
                self._check_db_path(self.db_url.split(':///', 1)[1])
            self.log.critical(
                '\n'.join(
                    [
                        "If you recently upgraded JupyterHub, try running",
                        "    jupyterhub upgrade-db",
                        "to upgrade your JupyterHub database schema",
                    ]
                )
            )
            self.exit(1)
        except orm.DatabaseSchemaMismatch as e:
            self.exit(e)

        # ensure the default oauth client exists
        if (
            not self.db.query(orm.OAuthClient)
            .filter_by(identifier="jupyterhub")
            .one_or_none()
        ):
            # create the oauth client for jupyterhub itself
            # this allows us to distinguish between orphaned tokens
            # (failed cascade deletion) and tokens issued by the hub
            # it has no client_secret, which means it cannot be used
            # to make requests
            client = orm.OAuthClient(
                identifier="jupyterhub",
                secret="",
                redirect_uri="",
                description="JupyterHub",
            )
            self.db.add(client)
            self.db.commit()

    def init_hub(self):
        """Load the Hub URL config"""
        hub_args = dict(
            base_url=self.hub_prefix,
            routespec=self.hub_routespec,
            public_host=self.subdomain_host,
            certfile=self.internal_ssl_cert,
            keyfile=self.internal_ssl_key,
            cafile=self.internal_ssl_ca,
        )
        if self.hub_bind_url:
            # ensure hub_prefix is set on bind_url
            self.hub_bind_url = urlunparse(
                urlparse(self.hub_bind_url)._replace(path=self.hub_prefix)
            )
            hub_args['bind_url'] = self.hub_bind_url
        else:
            hub_args['ip'] = self.hub_ip
            hub_args['port'] = self.hub_port

        self.hub = Hub(**hub_args)

        if not self.subdomain_host:
            api_prefix = url_path_join(self.hub.base_url, "api/")
            if not api_prefix.startswith(self.hub.routespec):
                self.log.warning(
                    f"Hub API prefix {api_prefix} not on prefix {self.hub.routespec}. "
                    "The Hub may not receive any API requests from outside."
                )

        if self.hub_connect_ip:
            self.hub.connect_ip = self.hub_connect_ip
        if self.hub_connect_port:
            self.hub.connect_port = self.hub_connect_port
            self.log.warning(
                "JupyterHub.hub_connect_port is deprecated as of 0.9."
                " Use JupyterHub.hub_connect_url to fully specify"
                " the URL for connecting to the Hub."
            )

        if self.hub_connect_url:
            # ensure hub_prefix is on connect_url
            self.hub_connect_url = urlunparse(
                urlparse(self.hub_connect_url)._replace(path=self.hub_prefix)
            )
            self.hub.connect_url = self.hub_connect_url
        if self.internal_ssl:
            self.hub.proto = 'https'

    async def init_users(self):
        """Load users into and from the database"""
        db = self.db

        if self.authenticator.enable_auth_state:
            # check that auth_state encryption is available
            # if it's not, exit with an informative error.
            ck = crypto.CryptKeeper.instance()
            try:
                ck.check_available()
            except Exception as e:
                self.exit(
                    "auth_state is enabled, but encryption is not available: %s" % e
                )

        if self.admin_users and not self.authenticator.admin_users:
            self.log.warning(
                "\nJupyterHub.admin_users is deprecated since version 0.7.2."
                "\nUse Authenticator.admin_users instead."
            )
            self.authenticator.admin_users = self.admin_users
        admin_users = [
            self.authenticator.normalize_username(name)
            for name in self.authenticator.admin_users
        ]
        self.authenticator.admin_users = set(admin_users)  # force normalization
        for username in admin_users:
            if not self.authenticator.validate_username(username):
                raise ValueError("username %r is not valid" % username)

        new_users = []

        for name in admin_users:
            # ensure anyone specified as admin in config is admin in db
            user = orm.User.find(db, name)
            if user is None:
                user = orm.User(name=name, admin=True)
                roles.assign_default_roles(self.db, entity=user)
                new_users.append(user)
                db.add(user)
            else:
                user.admin = True
        # the admin_users config variable will never be used after this point.
        # only the database values will be referenced.

        allowed_users = [
            self.authenticator.normalize_username(name)
            for name in self.authenticator.allowed_users
        ]
        self.authenticator.allowed_users = set(allowed_users)  # force normalization
        for username in allowed_users:
            if not self.authenticator.validate_username(username):
                raise ValueError("username %r is not valid" % username)

        if not allowed_users:
            self.log.info(
                "Not using allowed_users. Any authenticated user will be allowed."
            )

        # add allowed users to the db
        for name in allowed_users:
            user = orm.User.find(db, name)
            if user is None:
                user = orm.User(name=name)
                new_users.append(user)
                db.add(user)

        db.commit()

        # Notify authenticator of all users.
        # This ensures Authenticator.allowed_users is up-to-date with the database.
        # This lets .allowed_users be used to set up initial list,
        # but changes to the allowed_users set can occur in the database,
        # and persist across sessions.
        total_users = 0
        for user in db.query(orm.User):
            try:
                f = self.authenticator.add_user(user)
                if f:
                    await maybe_future(f)
            except Exception:
                self.log.exception("Error adding user %s already in db", user.name)
                if self.authenticator.delete_invalid_users:
                    self.log.warning(
                        "Deleting invalid user %s from the Hub database", user.name
                    )
                    db.delete(user)
                else:
                    self.log.warning(
                        dedent(
                            """
                    You can set
                        c.Authenticator.delete_invalid_users = True
                    to automatically delete users from the Hub database that no longer pass
                    Authenticator validation,
                    such as when user accounts are deleted from the external system
                    without notifying JupyterHub.
                    """
                        )
                    )
            else:
                total_users += 1
                # handle database upgrades where user.created is undefined.
                # we don't want to allow user.created to be undefined,
                # so initialize it to last_activity (if defined) or now.
                if not user.created:
                    user.created = user.last_activity or datetime.utcnow()
        db.commit()

        # The allowed_users set and the users in the db are now the same.
        # From this point on, any user changes should be done simultaneously
        # to the allowed_users set and user db, unless the allowed set is empty (all users allowed).

        TOTAL_USERS.set(total_users)

    async def _get_or_create_user(self, username):
        """Create user if username is found in config but user does not exist"""
        if not (await maybe_future(self.authenticator.check_allowed(username, None))):
            raise ValueError(
                "Username %r is not in Authenticator.allowed_users" % username
            )
        user = orm.User.find(self.db, name=username)
        if user is None:
            if not self.authenticator.validate_username(username):
                raise ValueError("Username %r is not valid" % username)
            self.log.info(f"Creating user {username}")
            user = orm.User(name=username)
            self.db.add(user)
            roles.assign_default_roles(self.db, entity=user)
            self.db.commit()
        return user

    async def init_groups(self):
        """Load predefined groups into the database"""
        db = self.db

        if self.authenticator.manage_groups and self.load_groups:
            raise ValueError("Group management has been offloaded to the authenticator")
        for name, contents in self.load_groups.items():
            group = orm.Group.find(db, name)

            if group is None:
                self.log.info(f"Creating group {name}")
                group = orm.Group(name=name)
                db.add(group)
            for username in contents['users']:
                username = self.authenticator.normalize_username(username)
                user = await self._get_or_create_user(username)
                self.log.debug(f"Adding user {username} to group {name}")
                group.users.append(user)
            if 'properties' in contents:
                group_properties = contents['properties']
                self.log.debug(f"Adding properties {group_properties} to group {name}")
                group.properties = group_properties

        db.commit()

    async def init_role_creation(self):
        """Load default and user-defined roles and scopes into the database"""
        if self.custom_scopes:
            self.log.info(f"Defining {len(self.custom_scopes)} custom scopes.")
            scopes.define_custom_scopes(self.custom_scopes)
        self.log.debug('Loading roles into database')
        default_roles = roles.get_default_roles()
        config_role_names = [r['name'] for r in self.load_roles]

        default_roles_dict = {role["name"]: role for role in default_roles}
        init_roles = []
        roles_with_new_permissions = []
        for role_spec in self.load_roles:
            role_name = role_spec['name']
            if role_name in default_roles_dict:
                self.log.debug(f"Overriding default role {role_name}")
                # merge custom role spec with default role spec when overriding
                # so the new role can be partially defined
                default_role_spec = default_roles_dict.pop(role_name)
                merged_role_spec = {}
                merged_role_spec.update(default_role_spec)
                merged_role_spec.update(role_spec)
                role_spec = merged_role_spec

            # Check for duplicates
            if config_role_names.count(role_name) > 1:
                raise ValueError(
                    f"Role {role_name} multiply defined. Please check the `load_roles` configuration"
                )
            init_roles.append(role_spec)
            # Check if some roles have obtained new permissions (to avoid 'scope creep')
            old_role = orm.Role.find(self.db, name=role_name)
            if old_role:
                if not set(role_spec['scopes']).issubset(old_role.scopes):
                    self.log.warning(
                        "Role %s has obtained extra permissions" % role_name
                    )
                    roles_with_new_permissions.append(role_name)

        # make sure we load any default roles not overridden
        init_roles = list(default_roles_dict.values()) + init_roles

        init_role_names = [r['name'] for r in init_roles]
        if (
            self.db.query(orm.Role).first() is None
            and self.db.query(orm.User).first() is not None
        ):
            # apply rbac-upgrade default role assignment if there are users in the db,
            # but not any roles
            self._rbac_upgrade = True
        else:
            self._rbac_upgrade = False
        for role in self.db.query(orm.Role).filter(
            orm.Role.name.notin_(init_role_names)
        ):
            self.log.warning(f"Deleting role {role.name}")
            self.db.delete(role)
        self.db.commit()
        for role in init_roles:
            roles.create_role(self.db, role)

    async def init_role_assignment(self):
        # tokens are added separately
        kinds = ['users', 'services', 'groups']
        admin_role_objects = ['users', 'services']
        config_admin_users = set(self.authenticator.admin_users)
        db = self.db
        # load predefined roles from config file
        if config_admin_users:
            for role_spec in self.load_roles:
                if role_spec['name'] == 'admin':
                    self.log.warning(
                        "Configuration specifies both admin_users and users in the admin role specification. "
                        "If admin role is present in config, c.Authenticator.admin_users should not be used."
                    )
                    self.log.info(
                        "Merging admin_users set with users list in admin role"
                    )
                    role_spec['users'] = set(role_spec.get('users', []))
                    role_spec['users'] |= config_admin_users
        self.log.debug('Loading role assignments from config')
        has_admin_role_spec = {role_bearer: False for role_bearer in admin_role_objects}
        for role_spec in self.load_roles:
            role = orm.Role.find(db, name=role_spec['name'])
            role_name = role_spec["name"]
            if role_name == 'admin':
                for kind in admin_role_objects:
                    has_admin_role_spec[kind] = kind in role_spec
                    if has_admin_role_spec[kind]:
                        self.log.info(f"Admin role specifies static {kind} list")
                    else:
                        self.log.info(
                            f"Admin role does not specify {kind}, preserving admin membership in database"
                        )
            # add users, services, and/or groups,
            # tokens need to be checked for permissions
            for kind in kinds:
                orm_role_bearers = []
                if kind in role_spec:
                    for name in role_spec[kind]:
                        if kind == 'users':
                            name = self.authenticator.normalize_username(name)
                            if not (
                                await maybe_future(
                                    self.authenticator.check_allowed(name, None)
                                )
                            ):
                                raise ValueError(
                                    f"Username {name} is not in Authenticator.allowed_users"
                                )
                        Class = orm.get_class(kind)
                        orm_obj = Class.find(db, name)
                        if orm_obj is not None:
                            orm_role_bearers.append(orm_obj)
                        else:
                            self.log.info(
                                f"Found unexisting {kind} {name} in role definition {role_name}"
                            )
                            if kind == 'users':
                                orm_obj = await self._get_or_create_user(name)
                                orm_role_bearers.append(orm_obj)
                            elif kind == 'groups':
                                group = orm.Group(name=name)
                                db.add(group)
                                db.commit()
                                orm_role_bearers.append(group)
                            else:
                                raise ValueError(
                                    f"{kind} {name} defined in config role definition {role_name} but not present in database"
                                )
                        # Ensure all with admin role have admin flag
                        if role_name == 'admin':
                            orm_obj.admin = True
                    # explicitly defined list
                    # ensure membership list is exact match (adds and revokes permissions)
                    setattr(role, kind, orm_role_bearers)
                else:
                    # no defined members
                    # leaving 'users' undefined in overrides of the default 'user' role
                    # should not clear membership on startup
                    # since allowed users could be managed by the authenticator
                    if kind == "users" and role_name == "user":
                        # Default user lists can be managed by the Authenticator,
                        # if unspecified in role config
                        pass
                    else:
                        # otherwise, omitting a member category is equivalent to specifying an empty list
                        setattr(role, kind, [])

        db.commit()
        if self.authenticator.allowed_users:
            self.log.debug(
                f"Assigning {len(self.authenticator.allowed_users)} allowed_users to the user role"
            )
            allowed_users = db.query(orm.User).filter(
                orm.User.name.in_(self.authenticator.allowed_users)
            )
            for user in allowed_users:
                roles.grant_role(db, user, 'user')
        admin_role = orm.Role.find(db, 'admin')
        for kind in admin_role_objects:
            Class = orm.get_class(kind)
            for admin_obj in db.query(Class).filter_by(admin=True):
                if has_admin_role_spec[kind]:
                    admin_obj.admin = admin_role in admin_obj.roles
                else:
                    roles.grant_role(db, admin_obj, 'admin')
        db.commit()
        # make sure that on hub upgrade, all users, services and tokens have at least one role (update with default)
        if getattr(self, '_rbac_upgrade', False):
            self.log.warning(
                "No roles found; assuming hub upgrade. Initializing default roles for all entities"
            )
            for kind in kinds:
                roles.check_for_default_roles(db, kind)

    async def _add_tokens(self, token_dict, kind):
        """Add tokens for users or services to the database"""
        if kind == 'user':
            Class = orm.User
        elif kind == 'service':
            Class = orm.Service
        else:
            raise ValueError("kind must be user or service, not %r" % kind)

        db = self.db
        for token, name in token_dict.items():
            if kind == 'user':
                name = self.authenticator.normalize_username(name)
                if not (
                    await maybe_future(self.authenticator.check_allowed(name, None))
                ):
                    raise ValueError(
                        "Token user name %r is not in Authenticator.allowed_users"
                        % name
                    )
                if not self.authenticator.validate_username(name):
                    raise ValueError("Token user name %r is not valid" % name)
            if kind == 'service':
                if not any(service["name"] == name for service in self.services):
                    self.log.warning(
                        "Warning: service '%s' not in services, creating implicitly. It is recommended to register services using services list."
                        % name
                    )
            orm_token = orm.APIToken.find(db, token)
            if orm_token is None:
                obj = Class.find(db, name)
                created = False
                if obj is None:
                    created = True
                    self.log.debug("Adding %s %s to database", kind, name)
                    obj = Class(name=name)
                    db.add(obj)
                    db.commit()
                self.log.info("Adding API token for %s: %s", kind, name)
                try:
                    # set generated=False to ensure that user-provided tokens
                    # get extra hashing (don't trust entropy of user-provided tokens)
                    obj.new_api_token(
                        token,
                        note="from config",
                        generated=self.trust_user_provided_tokens,
                    )
                except Exception:
                    if created:
                        # don't allow bad tokens to create users
                        db.delete(obj)
                        db.commit()
                    raise
            else:
                self.log.debug("Not duplicating token %s", orm_token)
        db.commit()

    # purge expired tokens hourly
    purge_expired_tokens_interval = 3600

    @catch_db_error
    def purge_expired_tokens(self):
        """purge all expiring token objects from the database

        run periodically
        """
        # this should be all the subclasses of Expiring
        for cls in (orm.APIToken, orm.OAuthCode):
            self.log.debug(f"Purging expired {cls.__name__}s")
            cls.purge_expired(self.db)

    async def init_api_tokens(self):
        """Load predefined API tokens (for services) into database"""

        await self._add_tokens(self.service_tokens, kind='service')
        await self._add_tokens(self.api_tokens, kind='user')

        await self.purge_expired_tokens()
        # purge expired tokens hourly
        # we don't need to be prompt about this
        # because expired tokens cannot be used anyway

        pc = PeriodicCallback(
            self.purge_expired_tokens, 1e3 * self.purge_expired_tokens_interval
        )
        pc.start()

    def init_services(self):
        self._service_map.clear()
        if self.domain:
            domain = 'services.' + self.domain
            parsed = urlparse(self.subdomain_host)
            host = f'{parsed.scheme}://services.{parsed.netloc}'
        else:
            domain = host = ''

        for spec in self.services:
            if 'name' not in spec:
                raise ValueError('service spec must have a name: %r' % spec)
            name = spec['name']
            # get/create orm
            orm_service = orm.Service.find(self.db, name=name)
            if orm_service is None:
                # not found, create a new one
                orm_service = orm.Service(name=name)
                if spec.get('admin', False):
                    self.log.warning(
                        f"Service {name} sets `admin: True`, which is deprecated in JupyterHub 2.0."
                        " You can assign now assign roles via `JupyterHub.load_roles` configuration."
                        " If you specify services in the admin role configuration, "
                        "the Service admin flag will be ignored."
                    )
                    roles.update_roles(self.db, entity=orm_service, roles=['admin'])
                self.db.add(orm_service)
            orm_service.admin = spec.get('admin', False)
            self.db.commit()
            service = Service(
                parent=self,
                app=self,
                base_url=self.base_url,
                db=self.db,
                orm=orm_service,
                roles=orm_service.roles,
                domain=domain,
                host=host,
                hub=self.hub,
            )

            traits = service.traits(input=True)
            for key, value in spec.items():
                if key not in traits:
                    raise AttributeError("No such service field: %s" % key)
                setattr(service, key, value)

            if service.api_token:
                self.service_tokens[service.api_token] = service.name
            elif service.managed:
                # generate new token
                # TODO: revoke old tokens?
                service.api_token = service.orm.new_api_token(
                    note="generated at startup"
                )

            if service.url:
                parsed = urlparse(service.url)
                if parsed.port is not None:
                    port = parsed.port
                elif parsed.scheme == 'http':
                    port = 80
                elif parsed.scheme == 'https':
                    port = 443
                server = service.orm.server = orm.Server(
                    proto=parsed.scheme,
                    ip=parsed.hostname,
                    port=port,
                    cookie_name='jupyterhub-services',
                    base_url=service.prefix,
                )
                self.db.add(server)

            else:
                service.orm.server = None

            if service.oauth_available:
                allowed_roles = []
                if service.oauth_roles:
                    allowed_roles = list(
                        self.db.query(orm.Role).filter(
                            orm.Role.name.in_(service.oauth_roles)
                        )
                    )
                oauth_client = self.oauth_provider.add_client(
                    client_id=service.oauth_client_id,
                    client_secret=service.api_token,
                    redirect_uri=service.oauth_redirect_uri,
                    allowed_roles=allowed_roles,
                    description="JupyterHub service %s" % service.name,
                )
                service.orm.oauth_client = oauth_client
            else:
                if service.oauth_client:
                    self.db.delete(service.oauth_client)

            self._service_map[name] = service

        # delete services from db not in service config:
        for service in self.db.query(orm.Service):
            if service.name not in self._service_map:
                self.db.delete(service)
        self.db.commit()

    async def check_services_health(self):
        """Check connectivity of all services"""
        for name, service in self._service_map.items():
            if not service.url:
                continue
            try:
                await Server.from_orm(service.orm.server).wait_up(timeout=1, http=True)
            except AnyTimeoutError:
                self.log.warning(
                    "Cannot connect to %s service %s at %s",
                    service.kind,
                    name,
                    service.url,
                )
            else:
                self.log.debug(
                    "%s service %s running at %s",
                    service.kind.title(),
                    name,
                    service.url,
                )

    async def init_spawners(self):
        self.log.debug("Initializing spawners")
        db = self.db

        def _user_summary(user):
            """user is an orm.User, not a full user"""
            parts = [f'{user.name: >8}']
            if user.admin:
                parts.append('admin')
            for name, spawner in sorted(user.orm_spawners.items(), key=itemgetter(0)):
                if spawner.server:
                    parts.append(f'{user.name}:{name} running at {spawner.server}')
            return ' '.join(parts)

        async def user_stopped(user, server_name):
            spawner = user.spawners[server_name]
            status = await spawner.poll()
            self.log.warning(
                "User %s server stopped with exit code: %s", user.name, status
            )
            await self.proxy.delete_user(user, server_name)
            await user.stop(server_name)

        async def check_spawner(user, name, spawner):
            status = 0
            if spawner.server:
                try:
                    status = await spawner.poll()
                except Exception:
                    self.log.exception(
                        "Failed to poll spawner for %s, assuming the spawner is not running.",
                        spawner._log_name,
                    )
                    status = -1

            if status is None:
                # poll claims it's running.
                # Check if it's really there
                url_in_db = spawner.server.url
                url = await spawner.get_url()
                if url != url_in_db:
                    self.log.warning(
                        "%s had invalid url %s. Updating to %s",
                        spawner._log_name,
                        url_in_db,
                        url,
                    )
                    urlinfo = urlparse(url)
                    spawner.server.protocol = urlinfo.scheme
                    spawner.server.ip = urlinfo.hostname
                    if urlinfo.port:
                        spawner.server.port = urlinfo.port
                    elif urlinfo.scheme == 'http':
                        spawner.server.port = 80
                    elif urlinfo.scheme == 'https':
                        spawner.server.port = 443
                    self.db.commit()

                self.log.debug(
                    "Verifying that %s is running at %s", spawner._log_name, url
                )
                try:
                    await user._wait_up(spawner)
                except AnyTimeoutError:
                    self.log.error(
                        "%s does not appear to be running at %s, shutting it down.",
                        spawner._log_name,
                        url,
                    )
                    status = -1

            if status is None:
                self.log.info("%s still running", user.name)
                spawner.add_poll_callback(user_stopped, user, name)
                spawner.start_polling()
            else:
                # user not running. This is expected if server is None,
                # but indicates the user's server died while the Hub wasn't running
                # if spawner.server is defined.
                if spawner.server:
                    self.log.warning(
                        "%s appears to have stopped while the Hub was down",
                        spawner._log_name,
                    )
                    # remove server entry from db
                    db.delete(spawner.orm_spawner.server)
                    spawner.server = None
                else:
                    self.log.debug("%s not running", spawner._log_name)

            spawner._check_pending = False

        # parallelize checks for running Spawners
        # run query on extant Server objects
        # so this is O(running servers) not O(total users)
        # Server objects can be associated with either a Spawner or a Service,
        # we are only interested in the ones associated with a Spawner
        check_futures = []
        for orm_server in db.query(orm.Server):
            orm_spawner = orm_server.spawner
            if not orm_spawner:
                # check for orphaned Server rows
                # this shouldn't happen if we've got our sqlachemy right
                if not orm_server.service:
                    self.log.warning("deleting orphaned server %s", orm_server)
                    self.db.delete(orm_server)
                    self.db.commit()
                continue
            # instantiate Spawner wrapper and check if it's still alive
            # spawner should be running
            user = self.users[orm_spawner.user]
            spawner = user.spawners[orm_spawner.name]
            self.log.debug("Loading state for %s from db", spawner._log_name)
            # signal that check is pending to avoid race conditions
            spawner._check_pending = True
            f = asyncio.ensure_future(check_spawner(user, spawner.name, spawner))
            check_futures.append(f)

        # it's important that we get here before the first await
        # so that we know all spawners are instantiated and in the check-pending state

        # await checks after submitting them all
        if check_futures:
            self.log.debug(
                "Awaiting checks for %i possibly-running spawners", len(check_futures)
            )
            await asyncio.gather(*check_futures)
        db.commit()

        # only perform this query if we are going to log it
        if self.log_level <= logging.DEBUG:
            user_summaries = map(_user_summary, self.users.values())
            self.log.debug("Loaded users:\n%s", '\n'.join(user_summaries))

        active_counts = self.users.count_active_users()
        RUNNING_SERVERS.set(active_counts['active'])
        return len(check_futures)

    def init_oauth(self):
        base_url = self.hub.base_url
        self.oauth_provider = make_provider(
            lambda: self.db,
            url_prefix=url_path_join(base_url, 'api/oauth2'),
            login_url=url_path_join(base_url, 'login'),
            token_expires_in=self.oauth_token_expires_in,
        )

    def cleanup_oauth_clients(self):
        """Cleanup any OAuth clients that shouldn't be in the database.

        This should mainly be services that have been removed from configuration or renamed.
        """
        oauth_client_ids = {"jupyterhub"}
        for service in self._service_map.values():
            if service.oauth_available:
                oauth_client_ids.add(service.oauth_client_id)
        for user in self.users.values():
            for spawner in user.spawners.values():
                oauth_client_ids.add(spawner.oauth_client_id)

        for i, oauth_client in enumerate(self.db.query(orm.OAuthClient)):
            if oauth_client.identifier not in oauth_client_ids:
                self.log.warning("Deleting OAuth client %s", oauth_client.identifier)
                self.db.delete(oauth_client)
                # Some deployments that create temporary users may have left *lots*
                # of entries here.
                # Don't try to delete them all in one transaction,
                # commit at most 100 deletions at a time.
                if i % 100 == 0:
                    self.db.commit()
        self.db.commit()

    def init_proxy(self):
        """Load the Proxy config"""
        # FIXME: handle deprecated config here
        self.proxy = self.proxy_class(
            db_factory=lambda: self.db,
            public_url=self.bind_url,
            parent=self,
            app=self,
            log=self.log,
            hub=self.hub,
            host_routing=bool(self.subdomain_host),
            ssl_cert=self.ssl_cert,
            ssl_key=self.ssl_key,
        )

    def init_tornado_settings(self):
        """Set up the tornado settings dict."""
        base_url = self.hub.base_url
        jinja_options = dict(autoescape=True, enable_async=True)
        jinja_options.update(self.jinja_environment_options)
        base_path = self._template_paths_default()[0]
        if base_path not in self.template_paths:
            self.template_paths.append(base_path)
        loader = ChoiceLoader(
            [
                PrefixLoader({'templates': FileSystemLoader([base_path])}, '/'),
                FileSystemLoader(self.template_paths),
            ]
        )
        jinja_env = Environment(loader=loader, **jinja_options)
        # We need a sync jinja environment too, for the times we *must* use sync
        # code - particularly in RequestHandler.write_error. Since *that*
        # is called from inside the asyncio event loop, we can't actulaly just
        # schedule it on the loop - without starting another thread with its
        # own loop, which seems not worth the trouble. Instead, we create another
        # environment, exactly like this one, but sync
        del jinja_options['enable_async']
        jinja_env_sync = Environment(loader=loader, **jinja_options)

        login_url = url_path_join(base_url, 'login')
        logout_url = self.authenticator.logout_url(base_url)

        # if running from git, disable caching of require.js
        # otherwise cache based on server start time
        parent = os.path.dirname(os.path.dirname(jupyterhub.__file__))
        if os.path.isdir(os.path.join(parent, '.git')):
            version_hash = ''
        else:
            version_hash = datetime.now().strftime("%Y%m%d%H%M%S")

        oauth_no_confirm_list = set()
        for service in self._service_map.values():
            if service.oauth_no_confirm:
                self.log.warning(
                    "Allowing service %s to complete OAuth without confirmation on an authorization web page",
                    service.name,
                )
                oauth_no_confirm_list.add(service.oauth_client_id)

        settings = dict(
            log_function=log_request,
            config=self.config,
            log=self.log,
            db=self.db,
            proxy=self.proxy,
            hub=self.hub,
            activity_resolution=self.activity_resolution,
            admin_users=self.authenticator.admin_users,
            admin_access=self.admin_access,
            api_page_default_limit=self.api_page_default_limit,
            api_page_max_limit=self.api_page_max_limit,
            authenticator=self.authenticator,
            spawner_class=self.spawner_class,
            base_url=self.base_url,
            default_url=self.default_url,
            cookie_secret=self.cookie_secret,
            cookie_max_age_days=self.cookie_max_age_days,
            redirect_to_server=self.redirect_to_server,
            login_url=login_url,
            logout_url=logout_url,
            static_path=os.path.join(self.data_files_path, 'static'),
            static_url_prefix=url_path_join(self.hub.base_url, 'static/'),
            static_handler_class=CacheControlStaticFilesHandler,
            template_path=self.template_paths,
            template_vars=self.template_vars,
            jinja2_env=jinja_env,
            jinja2_env_sync=jinja_env_sync,
            version_hash=version_hash,
            subdomain_host=self.subdomain_host,
            domain=self.domain,
            statsd=self.statsd,
            implicit_spawn_seconds=self.implicit_spawn_seconds,
            allow_named_servers=self.allow_named_servers,
            default_server_name=self._default_server_name,
            named_server_limit_per_user=self.named_server_limit_per_user,
            oauth_provider=self.oauth_provider,
            oauth_no_confirm_list=oauth_no_confirm_list,
            concurrent_spawn_limit=self.concurrent_spawn_limit,
            spawn_throttle_retry_range=self.spawn_throttle_retry_range,
            active_server_limit=self.active_server_limit,
            authenticate_prometheus=self.authenticate_prometheus,
            internal_ssl=self.internal_ssl,
            internal_certs_location=self.internal_certs_location,
            internal_authorities=self.internal_ssl_authorities,
            internal_trust_bundles=self.internal_trust_bundles,
            internal_ssl_key=self.internal_ssl_key,
            internal_ssl_cert=self.internal_ssl_cert,
            internal_ssl_ca=self.internal_ssl_ca,
            trusted_alt_names=self.trusted_alt_names,
            shutdown_on_logout=self.shutdown_on_logout,
            eventlog=self.eventlog,
            app=self,
        )
        # allow configured settings to have priority
        settings.update(self.tornado_settings)
        self.tornado_settings = settings
        # constructing users requires access to tornado_settings
        self.tornado_settings['users'] = self.users
        self.tornado_settings['services'] = self._service_map

    def init_tornado_application(self):
        """Instantiate the tornado Application object"""
        self.tornado_application = web.Application(
            self.handlers, **self.tornado_settings
        )

    def init_pycurl(self):
        """Configure tornado to use pycurl by default, if available"""
        # use pycurl by default, if available:
        try:
            AsyncHTTPClient.configure("tornado.curl_httpclient.CurlAsyncHTTPClient")
        except ImportError as e:
            self.log.debug(
                "Could not load pycurl: %s\npycurl is recommended if you have a large number of users.",
                e,
            )

    def init_eventlog(self):
        """Set up the event logging system."""
        self.eventlog = EventLog(parent=self)

        for dirname, _, files in os.walk(os.path.join(here, 'event-schemas')):
            for file in files:
                if not file.endswith('.yaml'):
                    continue
                self.eventlog.register_schema_file(os.path.join(dirname, file))

    def write_pid_file(self):
        pid = os.getpid()
        if self.pid_file:
            self.log.debug("Writing PID %i to %s", pid, self.pid_file)
            with open(self.pid_file, 'w') as f:
                f.write('%i' % pid)

    @catch_config_error
    async def initialize(self, *args, **kwargs):
        hub_startup_start_time = time.perf_counter()
        super().initialize(*args, **kwargs)
        if self.generate_config or self.generate_certs or self.subapp:
            return
        self._start_future = asyncio.Future()

        def record_start(f):
            startup_time = time.perf_counter() - hub_startup_start_time
            self.log.debug("It took %.3f seconds for the Hub to start", startup_time)
            HUB_STARTUP_DURATION_SECONDS.observe(startup_time)

        self._start_future.add_done_callback(record_start)

        self.load_config_file(self.config_file)
        self.init_logging()
        self.log.info("Running JupyterHub version %s", jupyterhub.__version__)
        if 'JupyterHubApp' in self.config:
            self.log.warning(
                "Use JupyterHub in config, not JupyterHubApp. Outdated config:\n%s",
                '\n'.join(
                    f'JupyterHubApp.{key} = {value!r}'
                    for key, value in self.config.JupyterHubApp.items()
                ),
            )
            cfg = self.config.copy()
            cfg.JupyterHub.merge(cfg.JupyterHubApp)
            self.update_config(cfg)
        self.write_pid_file()

        def _log_cls(name, cls):
            """Log a configured class

            Logs the class and version (if found) of Authenticator
            and Spawner
            """
            # try to guess the version from the top-level module
            # this will work often enough to be useful.
            # no need to be perfect.
            if cls.__module__:
                mod = sys.modules.get(cls.__module__.split('.')[0])
                version = getattr(mod, '__version__', '')
                if version:
                    version = f'-{version}'
            else:
                version = ''
            self.log.info(
                "Using %s: %s.%s%s", name, cls.__module__ or '', cls.__name__, version
            )

        _log_cls("Authenticator", self.authenticator_class)
        _log_cls("Spawner", self.spawner_class)
        _log_cls("Proxy", self.proxy_class)

        self.init_eventlog()
        self.init_pycurl()
        self.init_secrets()
        self.init_internal_ssl()
        self.init_db()
        self.init_hub()
        self.init_proxy()
        self.init_oauth()
        await self.init_role_creation()
        await self.init_users()
        await self.init_groups()
        self.init_services()
        await self.init_api_tokens()
        await self.init_role_assignment()
        self.init_tornado_settings()
        self.init_handlers()
        self.init_tornado_application()

        # init_spawners can take a while
        init_spawners_timeout = self.init_spawners_timeout
        if init_spawners_timeout < 0:
            # negative timeout means forever (previous, most stable behavior)
            init_spawners_timeout = 86400

        init_start_time = time.perf_counter()
        init_spawners_future = asyncio.ensure_future(self.init_spawners())

        def log_init_time(f):
            n_spawners = f.result()
            spawner_initialization_time = time.perf_counter() - init_start_time
            INIT_SPAWNERS_DURATION_SECONDS.observe(spawner_initialization_time)
            self.log.info(
                "Initialized %i spawners in %.3f seconds",
                n_spawners,
                spawner_initialization_time,
            )

        init_spawners_future.add_done_callback(log_init_time)

        try:

            # don't allow a zero timeout because we still need to be sure
            # that the Spawner objects are defined and pending
            await gen.with_timeout(
                timedelta(seconds=max(init_spawners_timeout, 1)), init_spawners_future
            )
        except AnyTimeoutError:
            self.log.warning(
                "init_spawners did not complete within %i seconds. "
                "Allowing to complete in the background.",
                self.init_spawners_timeout,
            )

        if init_spawners_future.done():
            self.cleanup_oauth_clients()
        else:
            # schedule async operations after init_spawners finishes
            async def finish_init_spawners():
                await init_spawners_future
                # schedule cleanup after spawners are all set up
                # because it relies on the state resolved by init_spawners
                self.cleanup_oauth_clients()
                # trigger a proxy check as soon as all spawners are ready
                # because this may be *after* the check made as part of normal startup.
                # To avoid races with partially-complete start,
                # ensure that start is complete before running this check.
                await self._start_future
                await self.proxy.check_routes(self.users, self._service_map)

            asyncio.ensure_future(finish_init_spawners())

    async def cleanup(self):
        """Shutdown managed services and various subprocesses. Cleanup runtime files."""

        futures = []

        managed_services = [s for s in self._service_map.values() if s.managed]
        if managed_services:
            self.log.info("Cleaning up %i services...", len(managed_services))
            for service in managed_services:
                await service.stop()

        if self.cleanup_servers:
            self.log.info("Cleaning up single-user servers...")
            # request (async) process termination
            for uid, user in self.users.items():
                for name, spawner in list(user.spawners.items()):
                    if spawner.active:
                        futures.append(asyncio.ensure_future(user.stop(name)))
        else:
            self.log.info("Leaving single-user servers running")

        # clean up proxy while single-user servers are shutting down
        if self.cleanup_proxy:
            if self.proxy.should_start:
                self.log.debug("Stopping proxy")
                await maybe_future(self.proxy.stop())
            else:
                self.log.info("I didn't start the proxy, I can't clean it up")
        else:
            self.log.info("Leaving proxy running")

        # wait for the requests to stop finish:
        for f in futures:
            try:
                await f
            except Exception as e:
                self.log.error("Failed to stop user: %s", e)

        self.db.commit()

        if self.pid_file and os.path.exists(self.pid_file):
            self.log.info("Cleaning up PID file %s", self.pid_file)
            os.remove(self.pid_file)

        self.log.info("...done")

    def write_config_file(self):
        """Write our default config to a .py config file"""
        config_file_dir = os.path.dirname(os.path.abspath(self.config_file))
        if not os.path.isdir(config_file_dir):
            self.exit(
                "{} does not exist. The destination directory must exist before generating config file.".format(
                    config_file_dir
                )
            )
        if os.path.exists(self.config_file) and not self.answer_yes:
            answer = ''

            def ask():
                prompt = "Overwrite %s with default config? [y/N]" % self.config_file
                try:
                    return input(prompt).lower() or 'n'
                except KeyboardInterrupt:
                    print('')  # empty line
                    return 'n'

            answer = ask()
            while not answer.startswith(('y', 'n')):
                print("Please answer 'yes' or 'no'")
                answer = ask()
            if answer.startswith('n'):
                return

        config_text = self.generate_config_file()
        if isinstance(config_text, bytes):
            config_text = config_text.decode('utf8')
        print("Writing default config to: %s" % self.config_file)
        with open(self.config_file, mode='w') as f:
            f.write(config_text)

    @catch_db_error
    async def update_last_activity(self):
        """Update User.last_activity timestamps from the proxy"""
        routes = await self.proxy.get_all_routes()
        users_count = 0
        active_users_count = 0
        now = datetime.utcnow()
        for prefix, route in routes.items():
            route_data = route['data']
            if 'user' not in route_data:
                # not a user route, ignore it
                continue
            if 'server_name' not in route_data:
                continue
            users_count += 1
            if 'last_activity' not in route_data:
                # no last activity data (possibly proxy other than CHP)
                continue
            user = orm.User.find(self.db, route_data['user'])
            if user is None:
                self.log.warning("Found no user for route: %s", route)
                continue
            spawner = user.orm_spawners.get(route_data['server_name'])
            if spawner is None:
                self.log.warning("Found no spawner for route: %s", route)
                continue
            dt = parse_date(route_data['last_activity'])
            if dt.tzinfo:
                # strip timezone info to naive UTC datetime
                dt = dt.astimezone(timezone.utc).replace(tzinfo=None)

            if user.last_activity:
                user.last_activity = max(user.last_activity, dt)
            else:
                user.last_activity = dt
            if spawner.last_activity:
                spawner.last_activity = max(spawner.last_activity, dt)
            else:
                spawner.last_activity = dt
            if (now - user.last_activity).total_seconds() < self.active_user_window:
                active_users_count += 1
        self.statsd.gauge('users.running', users_count)
        self.statsd.gauge('users.active', active_users_count)

        try:
            self.db.commit()
        except SQLAlchemyError:
            self.log.exception("Rolling back session due to database error")
            self.db.rollback()
            return

        await self.proxy.check_routes(self.users, self._service_map, routes)

    async def start(self):
        """Start the whole thing"""
        self.io_loop = loop = IOLoop.current()

        if self.subapp:
            self.subapp.start()
            loop.stop()
            return

        if self.generate_config:
            self.write_config_file()
            loop.stop()
            return

        if self.generate_certs:
            self.load_config_file(self.config_file)
            if not self.internal_ssl:
                self.log.warning(
                    "You'll need to enable `internal_ssl` "
                    "in the `jupyterhub_config` file to use "
                    "these certs."
                )
                self.internal_ssl = True
            self.init_internal_ssl()
            self.log.info(
                "Certificates written to directory `{}`".format(
                    self.internal_certs_location
                )
            )
            loop.stop()
            return

        # start the proxy
        if self.proxy.should_start:
            try:
                await self.proxy.start()
            except Exception as e:
                self.log.critical("Failed to start proxy", exc_info=True)
                self.exit(1)
        else:
            self.log.info("Not starting proxy")

        # verify that we can talk to the proxy before listening.
        # avoids delayed failure if we can't talk to the proxy
        await self.proxy.get_all_routes()

        ssl_context = make_ssl_context(
            self.internal_ssl_key,
            self.internal_ssl_cert,
            cafile=self.internal_ssl_ca,
            check_hostname=False,
        )

        # start the webserver
        self.http_server = tornado.httpserver.HTTPServer(
            self.tornado_application,
            ssl_options=ssl_context,
            xheaders=True,
            trusted_downstream=self.trusted_downstream_ips,
        )
        bind_url = urlparse(self.hub.bind_url)
        try:
            if bind_url.scheme.startswith('unix+'):
                from tornado.netutil import bind_unix_socket

                socket = bind_unix_socket(unquote(bind_url.netloc))
                self.http_server.add_socket(socket)
            else:
                ip = bind_url.hostname
                port = bind_url.port
                if not port:
                    if bind_url.scheme == 'https':
                        port = 443
                    else:
                        port = 80
                self.http_server.listen(port, address=ip)
            self.log.info("Hub API listening on %s", self.hub.bind_url)
            if self.hub.url != self.hub.bind_url:
                self.log.info("Private Hub API connect url %s", self.hub.url)
        except Exception:
            self.log.error("Failed to bind hub to %s", self.hub.bind_url)
            raise

        # start the service(s)
        for service_name, service in self._service_map.items():
            msg = f'{service_name} at {service.url}' if service.url else service_name
            if service.managed:
                self.log.info("Starting managed service %s", msg)
                try:
                    await service.start()
                except Exception as e:
                    self.log.critical(
                        "Failed to start service %s", service_name, exc_info=True
                    )
                    self.exit(1)
            else:
                self.log.info("Adding external service %s", msg)

            if service.url:
                tries = 10 if service.managed else 1
                for i in range(tries):
                    try:
                        await Server.from_orm(service.orm.server).wait_up(
                            http=True, timeout=1, ssl_context=ssl_context
                        )
                    except AnyTimeoutError:
                        if service.managed:
                            status = await service.spawner.poll()
                            if status is not None:
                                self.log.error(
                                    "Service %s exited with status %s",
                                    service_name,
                                    status,
                                )
                                break
                    else:
                        break
                else:
                    self.log.error(
                        "Cannot connect to %s service %s at %s. Is it running?",
                        service.kind,
                        service_name,
                        service.url,
                    )

        await self.proxy.check_routes(self.users, self._service_map)

        if self.service_check_interval and any(
            s.url for s in self._service_map.values()
        ):
            pc = PeriodicCallback(
                self.check_services_health, 1e3 * self.service_check_interval
            )
            pc.start()

        if self.last_activity_interval:
            pc = PeriodicCallback(
                self.update_last_activity, 1e3 * self.last_activity_interval
            )
            self.last_activity_callback = pc
            pc.start()

        if self.proxy.should_start:
            self.log.info("JupyterHub is now running at %s", self.proxy.public_url)
        else:
            self.log.info(
                "JupyterHub is now running, internal Hub API at %s", self.hub.url
            )
        # Use atexit for Windows, it doesn't have signal handling support
        if _mswindows:
            atexit.register(self.atexit)
        # register cleanup on both TERM and INT
        self.init_signal()
        self._start_future.set_result(None)

    def init_signal(self):
        loop = asyncio.get_event_loop()
        for s in (signal.SIGTERM, signal.SIGINT):
            if not _mswindows:
                loop.add_signal_handler(
                    s, lambda s=s: asyncio.ensure_future(self.shutdown_cancel_tasks(s))
                )
            else:
                signal.signal(s, self.win_shutdown_cancel_tasks)

        if not _mswindows:
            infosignals = [signal.SIGUSR1]
            if hasattr(signal, 'SIGINFO'):
                infosignals.append(signal.SIGINFO)
            for s in infosignals:
                loop.add_signal_handler(
                    s, lambda s=s: asyncio.ensure_future(self.log_status(s))
                )

    async def log_status(self, sig):
        """Log current status, triggered by SIGINFO (^T in many terminals)"""
        self.log.critical("Received signal %s...", sig.name)
        print_ps_info()
        print_stacks()

    def win_shutdown_cancel_tasks(self, signum, frame):
        self.log.critical("Received signalnum %s, , initiating shutdown...", signum)
        raise SystemExit(128 + signum)

    def _init_asyncio_patch(self):
        """Set default asyncio policy to be compatible with Tornado.

        Tornado 6 (at least) is not compatible with the default
        asyncio implementation on Windows.

        Pick the older SelectorEventLoopPolicy on Windows
        if the known-incompatible default policy is in use.

        Do this as early as possible to make it a low priority and overrideable.

        ref: https://github.com/tornadoweb/tornado/issues/2608

        FIXME: If/when tornado supports the defaults in asyncio,
               remove and bump tornado requirement for py38.
        """
        if sys.platform.startswith("win") and sys.version_info >= (3, 8):
            try:
                from asyncio import (
                    WindowsProactorEventLoopPolicy,
                    WindowsSelectorEventLoopPolicy,
                )
            except ImportError:
                pass
                # not affected
            else:
                if (
                    type(asyncio.get_event_loop_policy())
                    is WindowsProactorEventLoopPolicy
                ):
                    # WindowsProactorEventLoopPolicy is not compatible with Tornado 6.
                    # Fallback to the pre-3.8 default of WindowsSelectorEventLoopPolicy.
                    asyncio.set_event_loop_policy(WindowsSelectorEventLoopPolicy())

    _atexit_ran = False

    def atexit(self):
        """atexit callback"""
        if self._atexit_ran:
            return
        self._atexit_ran = True
        self._init_asyncio_patch()
        # run the cleanup step (in a new loop, because the interrupted one is unclean)
        asyncio.set_event_loop(asyncio.new_event_loop())
        IOLoop.clear_current()
        loop = IOLoop()
        loop.make_current()
        loop.run_sync(self.cleanup)

    async def shutdown_cancel_tasks(self, sig=None):
        """Cancel all other tasks of the event loop and initiate cleanup"""
        if sig is None:
            self.log.critical("Initiating shutdown...")
        else:
            self.log.critical("Received signal %s, initiating shutdown...", sig.name)

        await self.cleanup()

        tasks = [t for t in asyncio_all_tasks() if t is not asyncio_current_task()]

        if tasks:
            self.log.debug("Cancelling pending tasks")
            [t.cancel() for t in tasks]

            try:
                await asyncio.wait(tasks)
            except asyncio.CancelledError as e:
                self.log.debug("Caught Task CancelledError. Ignoring")
            except StopAsyncIteration as e:
                self.log.error("Caught StopAsyncIteration Exception", exc_info=True)

            tasks = [t for t in asyncio_all_tasks()]
            for t in tasks:
                self.log.debug("Task status: %s", t)
        asyncio.get_event_loop().stop()

    def stop(self):
        if not self.io_loop:
            return
        if self.http_server:
            self.http_server.stop()
        self.io_loop.add_callback(self.shutdown_cancel_tasks)

    async def start_show_config(self):
        """Async wrapper around base start_show_config method"""
        # We need this because of our custom launch_instance_async,
        # where `start` isn't a blocking call,
        # it only gets async things going
        # and `--show-config` replaces `start` with a blocking function.
        # so our version:
        # 1. calls the original blocking method
        # 2. stops the event loop when we are done, so the process exits
        super().start_show_config()
        self.exit(0)

    async def launch_instance_async(self, argv=None):
        try:
            await self.initialize(argv)
            await self.start()
        except Exception as e:
            self.log.exception("")
            self.exit(1)

    @classmethod
    def launch_instance(cls, argv=None):
        self = cls.instance()
        self._init_asyncio_patch()
        loop = IOLoop.current()
        task = asyncio.ensure_future(self.launch_instance_async(argv))
        try:
            loop.start()
        except KeyboardInterrupt:
            print("\nInterrupted")
        finally:
            if task.done():
                # re-raise exceptions in launch_instance_async
                task.result()
            loop.stop()
            loop.close()


NewToken.classes.append(JupyterHub)
UpgradeDB.classes.append(JupyterHub)

main = JupyterHub.launch_instance

if __name__ == "__main__":
    main()<|MERGE_RESOLUTION|>--- conflicted
+++ resolved
@@ -305,12 +305,8 @@
 
     load_groups = Dict(
         Dict(),
-<<<<<<< HEAD
         
-        help="""Dict of  group to load at startup.
-=======
-        help="""Dict of 'group': ['usernames'] to load at startup.
->>>>>>> f6a35de5
+        help="""Dict of {'group': {'users':['usernames'], properties : {}}  to load at startup.
 
         Example:
 
