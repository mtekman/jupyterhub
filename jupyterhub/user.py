# Copyright (c) Jupyter Development Team.
# Distributed under the terms of the Modified BSD License.

from datetime import datetime, timedelta
from urllib.parse import quote, urlparse

from oauth2.error import ClientNotFoundError
from sqlalchemy import inspect
from tornado import gen
from tornado.log import app_log

from .utils import url_path_join, default_server_name

from . import orm
from ._version import _check_version, __version__
from .objects import Server
from traitlets import HasTraits, Any, Dict, observe, default
from .spawner import LocalProcessSpawner

class UserDict(dict):
    """Like defaultdict, but for users

    Getting by a user id OR an orm.User instance returns a User wrapper around the orm user.
    """
    def __init__(self, db_factory, settings):
        self.db_factory = db_factory
        self.settings = settings
        super().__init__()

    @property
    def db(self):
        return self.db_factory()

    def __contains__(self, key):
        if isinstance(key, (User, orm.User)):
            key = key.id
        return dict.__contains__(self, key)

    def __getitem__(self, key):
        if isinstance(key, User):
            key = key.id
        elif isinstance(key, str):
            orm_user = self.db.query(orm.User).filter(orm.User.name == key).first()
            if orm_user is None:
                raise KeyError("No such user: %s" % key)
            else:
                key = orm_user
        if isinstance(key, orm.User):
            # users[orm_user] returns User(orm_user)
            orm_user = key
            if orm_user.id not in self:
                user = self[orm_user.id] = User(orm_user, self.settings)
                return user
            user = dict.__getitem__(self, orm_user.id)
            user.db = self.db
            return user
        elif isinstance(key, int):
            id = key
            if id not in self:
                orm_user = self.db.query(orm.User).filter(orm.User.id == id).first()
                if orm_user is None:
                    raise KeyError("No such user: %s" % id)
                user = self[id] = User(orm_user, self.settings)
            return dict.__getitem__(self, id)
        else:
            raise KeyError(repr(key))

    def __delitem__(self, key):
        user = self[key]
        user_id = user.id
        db = self.db
        db.delete(user.orm_user)
        db.commit()
        dict.__delitem__(self, user_id)


class _SpawnerDict(dict):
    def __init__(self, spawner_factory):
        self.spawner_factory = spawner_factory

    def __getitem__(self, key):
        if key not in self:
            self[key] = self.spawner_factory(key)
        return super().__getitem__(key)

class User(HasTraits):

    @default('log')
    def _log_default(self):
        return app_log

    settings = Dict()

    db = Any(allow_none=True)

    @default('db')
    def _db_default(self):
        if self.orm_user:
            return inspect(self.orm_user).session

    @observe('db')
    def _db_changed(self, change):
        """Changing db session reacquires ORM User object"""
        # db session changed, re-get orm User
<<<<<<< HEAD
        if self.orm_user:
            id = self.orm_user.id
            self.orm_user = change['new'].query(orm.User).filter(orm.User.id == id).first()
        for spawner in self.spawners.values():
            spawner.db = self.db

    orm_user = None
    spawners = None
=======
        db = change.new
        if self._user_id is not None:
            self.orm_user = db.query(orm.User).filter(orm.User.id == self._user_id).first()
        self.spawner.db = change.new

    _user_id = None
    orm_user = Any(allow_none=True)
    @observe('orm_user')
    def _orm_user_changed(self, change):
        if change.new:
            self._user_id = change.new.id
        else:
            self._user_id = None

    spawner = None
    spawn_pending = False
    stop_pending = False
    waiting_for_response = False
>>>>>>> dca530d2

    @property
    def authenticator(self):
        return self.settings.get('authenticator', None)

    @property
    def spawner_class(self):
        return self.settings.get('spawner_class', LocalProcessSpawner)

    def __init__(self, orm_user, settings=None, **kwargs):
<<<<<<< HEAD
        self.orm_user = orm_user
        self.settings = settings or {}
        self._instances = {}
=======
        if settings:
            kwargs['settings'] = settings
        kwargs['orm_user'] = orm_user
>>>>>>> dca530d2
        super().__init__(**kwargs)

        self.allow_named_servers = self.settings.get('allow_named_servers', False)

        self.base_url = url_path_join(
            self.settings.get('base_url', '/'), 'user', self.escaped_name) + '/'

        self.spawners = _SpawnerDict(self._new_spawner)

    def _new_spawner(self, name):
        """Create a new spawner"""
        spawner = self.spawner_class(
            user=self,
            db=self.db,
            hub=self.settings.get('hub'),
            authenticator=self.authenticator,
            config=self.settings.get('config'),
        )
        spawner.load_state((self.state or {}).get(name, {}))
        return spawner

    # singleton property, self.spawner maps onto spawner with empty server_name
    @property
    def spawner(self):
        return self.spawners['']
    
    @spawner.setter
    def spawner(self, spawner):
        self.spawners[''] = spawner

    # pass get/setattr to ORM user

    def __getattr__(self, attr):
        if hasattr(self.orm_user, attr):
            return getattr(self.orm_user, attr)
        else:
            raise AttributeError(attr)

    def __setattr__(self, attr, value):
        if not attr.startswith('_') and self.orm_user and hasattr(self.orm_user, attr):
            setattr(self.orm_user, attr, value)
        else:
            super().__setattr__(attr, value)

    def __repr__(self):
        return repr(self.orm_user)
    
    @property
    def running(self):
        """property for whether a user has a running server"""
        spawner = self.spawner
        if spawner._spawn_pending or spawner._stop_pending:
            return False  # server is not running if spawn or stop is still pending
        if spawner.server is None:
            return False
        return True

    @property
    def server(self):
        if len(self.servers) == 0:
            return None
        else:
            return Server(orm_server=self.servers[0])

    @property
    def escaped_name(self):
        """My name, escaped for use in URLs, cookies, etc."""
        return quote(self.name, safe='@')

    @property
    def proxy_spec(self):
        if self.settings.get('subdomain_host'):
            return self.domain + self.base_url
        else:
            return self.base_url

    @property
    def domain(self):
        """Get the domain for my server."""
        # FIXME: escaped_name probably isn't escaped enough in general for a domain fragment
        return self.escaped_name + '.' + self.settings['domain']

    @property
    def host(self):
        """Get the *host* for my server (proto://domain[:port])"""
        # FIXME: escaped_name probably isn't escaped enough in general for a domain fragment
        parsed = urlparse(self.settings['subdomain_host'])
        h = '%s://%s.%s' % (parsed.scheme, self.escaped_name, parsed.netloc)
        return h

    @property
    def url(self):
        """My URL

        Full name.domain/path if using subdomains, otherwise just my /base/url
        """
        if self.settings.get('subdomain_host'):
            return '{host}{path}'.format(
                host=self.host,
                path=self.base_url,
            )
        else:
            return self.base_url

    @gen.coroutine
    def spawn(self, server_name='', options=None):
        """Start the user's spawner
        
        depending from the value of JupyterHub.allow_named_servers
        
        if False:
        JupyterHub expects only one single-server per user
        url of the server will be /user/:name
        
        if True:
        JupyterHub expects more than one single-server per user
        url of the server will be /user/:name/:server_name
        """
        db = self.db
<<<<<<< HEAD
        if self.allow_named_servers and not server_name:
            server_name = default_server_name(self)

        base_url = url_path_join(self.base_url, server_name)
=======
        if self.allow_named_servers:
            if options is not None and 'server_name' in options:
                server_name = options['server_name']
            else:
                server_name = default_server_name(self)
            base_url = url_path_join(self.base_url, server_name) + '/'
        else:
            server_name = ''
            base_url = self.base_url
>>>>>>> dca530d2

        orm_server = orm.Server(
            name=server_name,
            base_url=base_url,
        )
        self.servers.append(orm_server)

        api_token = self.new_api_token()
        db.commit()

        server = Server(orm_server=orm_server)

        spawner = self.spawners[server_name]

        # Passing server, server_name and options to the spawner
        spawner.server = server
        spawner.user_options = options or {}
        # we are starting a new server, make sure it doesn't restore state
        spawner.clear_state()

        # create API and OAuth tokens
        spawner.api_token = api_token
        spawner.admin_access = self.settings.get('admin_access', False)
        client_id = 'user-%s' % self.escaped_name
        if server_name:
            client_id = '%s-%s' % (client_id, server_name)
        spawner.oauth_client_id = client_id
        oauth_provider = self.settings.get('oauth_provider')
        if oauth_provider:
            client_store = oauth_provider.client_authenticator.client_store
            try:
                oauth_client = client_store.fetch_by_client_id(client_id)
            except ClientNotFoundError:
                oauth_client = None
            # create a new OAuth client + secret on every launch,
            # except for resuming containers.
            if oauth_client is None or not spawner.will_resume:
                client_store.add_client(client_id, api_token,
                                        url_path_join(self.url, 'oauth_callback'),
                                        )
        db.commit()

        # trigger pre-spawn hook on authenticator
        authenticator = self.authenticator
        if (authenticator):
            yield gen.maybe_future(authenticator.pre_spawn_start(self, spawner))

        spawner._spawn_pending = True
        # wait for spawner.start to return
        try:
            f = spawner.start()
            # commit any changes in spawner.start (always commit db changes before yield)
            db.commit()
            ip_port = yield gen.with_timeout(timedelta(seconds=spawner.start_timeout), f)
            if ip_port:
                # get ip, port info from return value of start()
                server.ip, server.port = ip_port
            else:
                # prior to 0.7, spawners had to store this info in user.server themselves.
                # Handle < 0.7 behavior with a warning, assuming info was stored in db by the Spawner.
                self.log.warning("DEPRECATION: Spawner.start should return (ip, port) in JupyterHub >= 0.7")
            if spawner.api_token != api_token:
                # Spawner re-used an API token, discard the unused api_token
                orm_token = orm.APIToken.find(self.db, api_token)
                if orm_token is not None:
                    self.db.delete(orm_token)
                    self.db.commit()
        except Exception as e:
            if isinstance(e, gen.TimeoutError):
                self.log.warning("{user}'s server failed to start in {s} seconds, giving up".format(
                    user=self.name, s=spawner.start_timeout,
                ))
                e.reason = 'timeout'
            else:
                self.log.error("Unhandled error starting {user}'s server: {error}".format(
                    user=self.name, error=e,
                ))
                e.reason = 'error'
            try:
                yield self.stop()
            except Exception:
                self.log.error("Failed to cleanup {user}'s server that failed to start".format(
                    user=self.name,
                ), exc_info=True)
            # raise original exception
            raise e
        spawner.start_polling()

        # store state
        if self.state is None:
            self.state = {}
        self.state[server_name] = spawner.get_state()
        self.last_activity = datetime.utcnow()
        db.commit()
        spawner._waiting_for_response = True
        try:
            resp = yield server.wait_up(http=True, timeout=spawner.http_timeout)
        except Exception as e:
            if isinstance(e, TimeoutError):
                self.log.warning(
                    "{user}'s server never showed up at {url} "
                    "after {http_timeout} seconds. Giving up".format(
                        user=self.name,
                        url=server.url,
                        http_timeout=spawner.http_timeout,
                    )
                )
                e.reason = 'timeout'
            else:
                e.reason = 'error'
                self.log.error("Unhandled error waiting for {user}'s server to show up at {url}: {error}".format(
                    user=self.name, url=server.url, error=e,
                ))
            try:
                yield self.stop()
            except Exception:
                self.log.error("Failed to cleanup {user}'s server that failed to start".format(
                    user=self.name,
                ), exc_info=True)
            # raise original TimeoutError
            raise e
        else:
            server_version = resp.headers.get('X-JupyterHub-Version')
            _check_version(__version__, server_version, self.log)
        finally:
            spawner._waiting_for_response = False
            spawner._spawn_pending = False
        return self

    @gen.coroutine
    def stop(self, server_name=''):
        """Stop the user's spawner

        and cleanup after it.
        """
        spawner = self.spawners[server_name]
        spawner._spawn_pending = False
        spawner.stop_polling()
        spawner._stop_pending = True
        try:
            api_token = spawner.api_token
            status = yield spawner.poll()
            if status is None:
                yield spawner.stop()
            spawner.clear_state()
            self.state = spawner.get_state()
            self.last_activity = datetime.utcnow()
            # remove server entry from db
            if spawner.server is not None:
                self.db.delete(spawner.server.orm_server)
            spawner.server = None
            if not spawner.will_resume:
                # find and remove the API token if the spawner isn't
                # going to re-use it next time
                orm_token = orm.APIToken.find(self.db, api_token)
                if orm_token:
                    self.db.delete(orm_token)
            self.db.commit()
        finally:
            spawner._stop_pending = False
            # trigger post-spawner hook on authenticator
            auth = spawner.authenticator
            if auth:
                yield gen.maybe_future(
                    auth.post_spawn_stop(self, spawner)
                )<|MERGE_RESOLUTION|>--- conflicted
+++ resolved
@@ -102,20 +102,11 @@
     def _db_changed(self, change):
         """Changing db session reacquires ORM User object"""
         # db session changed, re-get orm User
-<<<<<<< HEAD
-        if self.orm_user:
-            id = self.orm_user.id
-            self.orm_user = change['new'].query(orm.User).filter(orm.User.id == id).first()
-        for spawner in self.spawners.values():
-            spawner.db = self.db
-
-    orm_user = None
-    spawners = None
-=======
         db = change.new
         if self._user_id is not None:
             self.orm_user = db.query(orm.User).filter(orm.User.id == self._user_id).first()
-        self.spawner.db = change.new
+        for spawner in self.spawners.values():
+            spawner.db = db
 
     _user_id = None
     orm_user = Any(allow_none=True)
@@ -126,11 +117,11 @@
         else:
             self._user_id = None
 
-    spawner = None
+    spawners = None
     spawn_pending = False
     stop_pending = False
+    proxy_pending = False
     waiting_for_response = False
->>>>>>> dca530d2
 
     @property
     def authenticator(self):
@@ -141,15 +132,9 @@
         return self.settings.get('spawner_class', LocalProcessSpawner)
 
     def __init__(self, orm_user, settings=None, **kwargs):
-<<<<<<< HEAD
-        self.orm_user = orm_user
-        self.settings = settings or {}
-        self._instances = {}
-=======
         if settings:
             kwargs['settings'] = settings
         kwargs['orm_user'] = orm_user
->>>>>>> dca530d2
         super().__init__(**kwargs)
 
         self.allow_named_servers = self.settings.get('allow_named_servers', False)
@@ -269,22 +254,10 @@
         url of the server will be /user/:name/:server_name
         """
         db = self.db
-<<<<<<< HEAD
         if self.allow_named_servers and not server_name:
             server_name = default_server_name(self)
 
-        base_url = url_path_join(self.base_url, server_name)
-=======
-        if self.allow_named_servers:
-            if options is not None and 'server_name' in options:
-                server_name = options['server_name']
-            else:
-                server_name = default_server_name(self)
-            base_url = url_path_join(self.base_url, server_name) + '/'
-        else:
-            server_name = ''
-            base_url = self.base_url
->>>>>>> dca530d2
+        base_url = url_path_join(self.base_url, server_name) + '/'
 
         orm_server = orm.Server(
             name=server_name,
