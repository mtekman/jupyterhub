--- conflicted
+++ resolved
@@ -117,24 +117,12 @@
                 (e) => !selected.includes(e),
               );
               let promiseQueue = [];
-<<<<<<< HEAD
-              // check for changes
-              if (changed) {
-                if (new_users.length > 0)
-                  promiseQueue.push(addToGroup(new_users, group_data.name));
-                if (removed_users.length > 0)
-                  promiseQueue.push(
-                    removeFromGroup(removed_users, group_data.name)
-                  );
-              }
-=======
               if (new_users.length > 0)
                 promiseQueue.push(addToGroup(new_users, group_data.name));
               if (removed_users.length > 0)
                 promiseQueue.push(
                   removeFromGroup(removed_users, group_data.name),
                 );
->>>>>>> 54c06c33
 
               if (hasDuplicates(propkeys) == true) {
                 setErrorAlert(`Duplicate keys found!`);
